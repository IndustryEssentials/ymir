--- conflicted
+++ resolved
@@ -1,10 +1,6 @@
 import os
-<<<<<<< HEAD
 import time
-from typing import Any, List, Dict, Optional, Tuple
-=======
 from typing import Any, List, Dict, Optional, Set, Tuple
->>>>>>> ad84233a
 
 import fasteners  # type: ignore
 from google.protobuf import json_format
