from functools import reduce
from math import ceil
import os
import time
from typing import Any, List, Dict, Optional, Set

import fasteners  # type: ignore
from google.protobuf import json_format
import yaml

from mir import scm
from mir.commands.checkout import CmdCheckout
from mir.commands.commit import CmdCommit
from mir.protos import mir_command_pb2 as mirpb
from mir.tools import class_ids, context, exodus, mir_storage, mir_repo_utils, revs_parser, settings as mir_settings
from mir.tools.code import MirCode
from mir.tools.errors import MirError, MirRuntimeError


class MirStorageOps():
    # private: save and load
    @classmethod
    def __save(cls, mir_root: str, mir_datas: Dict['mirpb.MirStorage.V', Any]) -> None:
        # add default members
        mir_tasks: mirpb.MirTasks = mir_datas[mirpb.MirStorage.MIR_TASKS]
        if mirpb.MirStorage.MIR_METADATAS not in mir_datas:
            mir_datas[mirpb.MirStorage.MIR_METADATAS] = mirpb.MirMetadatas()
        if mirpb.MirStorage.MIR_ANNOTATIONS not in mir_datas:
            mir_datas[mirpb.MirStorage.MIR_ANNOTATIONS] = mirpb.MirAnnotations()

        mir_annotations: mirpb.MirAnnotations = mir_datas[mirpb.MirStorage.MIR_ANNOTATIONS]
        cls.__build_annotations_head_task_id(mir_annotations=mir_annotations, head_task_id=mir_tasks.head_task_id)

        # gen mir_keywords
        mir_keywords: mirpb.MirKeywords = mirpb.MirKeywords()
        cls.__build_mir_keywords(mir_annotations=mir_annotations, mir_keywords=mir_keywords)
        mir_datas[mirpb.MirStorage.MIR_KEYWORDS] = mir_keywords

        # gen mir_context
        project_class_ids = context.load(mir_root=mir_root)
        mir_context = mirpb.MirContext()
        cls.__build_mir_context(mir_metadatas=mir_datas[mirpb.MirStorage.MIR_METADATAS],
                                mir_annotations=mir_annotations,
                                mir_keywords=mir_keywords,
                                project_class_ids=project_class_ids,
                                mir_context=mir_context)
        mir_datas[mirpb.MirStorage.MIR_CONTEXT] = mir_context

        # save to file
        for ms, mir_data in mir_datas.items():
            mir_file_path = os.path.join(mir_root, mir_storage.mir_path(ms))
            with open(mir_file_path, "wb") as m_f:
                m_f.write(mir_data.SerializeToString())

    @classmethod
    # public: presave actions
    def __build_annotations_head_task_id(cls, mir_annotations: mirpb.MirAnnotations, head_task_id: str) -> None:
        task_annotations_count = len(mir_annotations.task_annotations)
        if task_annotations_count == 0:
            mir_annotations.task_annotations[head_task_id].CopyFrom(mirpb.SingleTaskAnnotations())
        elif task_annotations_count == 1:
            task_id = list(mir_annotations.task_annotations.keys())[0]
            if task_id != head_task_id:
                raise MirRuntimeError(error_code=MirCode.RC_CMD_INVALID_ARGS,
                                      error_message=f"annotation head task id mismatch: {head_task_id} != {task_id}")
        elif task_annotations_count > 1:
            # * now we allows only one task id in each mir_annotations
            raise MirRuntimeError(error_code=MirCode.RC_CMD_INVALID_MIR_REPO,
                                  error_message='more then one task ids found in mir_annotations')

        mir_annotations.head_task_id = head_task_id

    @classmethod
    def __build_mir_keywords(cls, mir_annotations: mirpb.MirAnnotations, mir_keywords: mirpb.MirKeywords) -> None:
        """
        build mir_keywords from single_task_annotations

        Args:
            single_task_annotations (mirpb.SingleTaskAnnotations)
            mir_keywords (mirpb.MirKeywords)
        """
        pred_task_annotations = mir_annotations.task_annotations[mir_annotations.head_task_id]

        # TODO: old fields to be deprecated
        for asset_id, single_image_annotations in pred_task_annotations.image_annotations.items():
            mir_keywords.keywords[asset_id].predefined_keyids[:] = set(
                [annotation.class_id for annotation in single_image_annotations.annotations])

        cls.__build_mir_keywords_ci_tag(task_annotations=pred_task_annotations, keyword_to_index=mir_keywords.pred_idx)
        cls.__build_mir_keywords_ci_tag(task_annotations=mir_annotations.ground_truth,
                                        keyword_to_index=mir_keywords.gt_idx)

        # ck to assets
        for asset_id, image_cks in mir_annotations.image_cks.items():
            for k, v in image_cks.cks.items():
                mir_keywords.ck_idx[k].asset_annos[asset_id]  # empty record to asset id
                mir_keywords.ck_idx[k].sub_indexes[v].key_ids[asset_id]  # empty record to asset id

    @classmethod
    def __build_mir_keywords_ci_tag(cls, task_annotations: mirpb.SingleTaskAnnotations,
                                    keyword_to_index: mirpb.KeywordToIndex) -> None:
        for asset_id, single_image_annotations in task_annotations.image_annotations.items():
            for annotation in single_image_annotations.annotations:
                # ci to annos
                keyword_to_index.cis[annotation.class_id].key_ids[asset_id].ids.append(annotation.index)

                # tags to annos
                for k, v in annotation.tags.items():
                    keyword_to_index.tags[k].asset_annos[asset_id].ids.append(annotation.index)
                    keyword_to_index.tags[k].sub_indexes[v].key_ids[asset_id].ids.append(annotation.index)

    @classmethod
    def __build_mir_context_stats(cls, stats: mirpb.AnnoStats, mir_metadatas: mirpb.MirMetadatas,
                                  task_annotations: mirpb.SingleTaskAnnotations) -> None:
        image_annotations = task_annotations.image_annotations

        # pred_stats.asset_cnt
        stats.positive_asset_cnt = len(image_annotations)
        stats.negative_asset_cnt = len(mir_metadatas.attributes) - len(image_annotations)

        # pred_stats.quality_hist
        all_annotations = [
            annotation for image_annotation in image_annotations.values() for annotation in image_annotation.annotations
        ]
        stats.total_cnt = len(all_annotations)
        anno_quality_hist: Dict[float, int] = cls.__build_hist(
            values=[annotation.anno_quality for annotation in all_annotations],
            desc_lower_bnds=mir_settings.QUALITY_DESC_LOWER_BNDS)
        stats.quality_hist.update({f"{k:.2f}": v for k, v in anno_quality_hist.items()})

        # pred_stats.area_hist
        anno_area_hist: Dict[int, int] = cls.__build_hist(
            values=[annotation.box.w * annotation.box.h for annotation in all_annotations],
            desc_lower_bnds=mir_settings.ANNO_AREA_DESC_LOWER_BNDS)
        stats.area_hist.update(anno_area_hist)

        # pred_stats.area_ratio_hist
        all_area_ratios = []
        for asset_id, image_annotation in image_annotations.items():
            attrs = mir_metadatas.attributes[asset_id]
            asset_area = attrs.width * attrs.height
            for annotation in image_annotation.annotations:
                all_area_ratios.append(annotation.box.w * annotation.box.h / asset_area if asset_area else -1)
        anno_area_ratio_hist = cls.__build_hist(values=all_area_ratios,
                                                desc_lower_bnds=mir_settings.QUALITY_DESC_LOWER_BNDS)
        stats.area_ratio_hist.update({f"{k:.2f}": v for k, v in anno_area_ratio_hist.items()})

    @classmethod
    def __build_mir_context(cls, mir_metadatas: mirpb.MirMetadatas, mir_annotations: mirpb.MirAnnotations,
                            mir_keywords: mirpb.MirKeywords, project_class_ids: List[int],
                            mir_context: mirpb.MirContext) -> None:
        # ci to asset count
        for ci, ci_assets in mir_keywords.pred_idx.cis.items():
            mir_context.predefined_keyids_cnt[ci] = len(ci_assets.key_ids)

        # project_predefined_keyids_cnt: assets count for project class ids
        #   suppose we have: 13 images for key 5, 15 images for key 6, and proejct_class_ids = [3, 5]
        #   project_predefined_keyids_cnt should be: {3: 0, 5: 13}
        project_positive_asset_ids: Set[str] = set()
        for key_id in project_class_ids:
            if key_id in mir_context.predefined_keyids_cnt:
                mir_context.project_predefined_keyids_cnt[key_id] = mir_context.predefined_keyids_cnt[key_id]
                project_positive_asset_ids.update([x for x in mir_keywords.pred_idx.cis[key_id].key_ids])
            else:
                mir_context.project_predefined_keyids_cnt[key_id] = 0

        # image_cnt, negative_images_cnt, project_negative_images_cnt
        image_annotations = mir_annotations.task_annotations[mir_annotations.head_task_id].image_annotations
        mir_context.images_cnt = len(mir_metadatas.attributes)
        mir_context.negative_images_cnt = mir_context.images_cnt - len(image_annotations)
        if project_class_ids:
            mir_context.project_negative_images_cnt = mir_context.images_cnt - len(project_positive_asset_ids)
            # if no project_class_ids, project_negative_images_cnt set to 0

        total_asset_bytes = reduce(lambda s, v: s + v.byte_size, mir_metadatas.attributes.values(), 0)
        mir_context.total_asset_mbytes = ceil(total_asset_bytes / mir_settings.BYTES_PER_MB)

        # cks cnt
        for ck, ck_assets in mir_keywords.ck_idx.items():
            mir_context.cks_cnt[ck].cnt = len(ck_assets.asset_annos)
            for sub_ck, sub_ck_to_assets in ck_assets.sub_indexes.items():
                mir_context.cks_cnt[ck].sub_cnt[sub_ck] = len(sub_ck_to_assets.key_ids)

        # tags cnt
        for tag, tag_to_annos in mir_keywords.pred_idx.tags.items():
            for anno_idxes in tag_to_annos.asset_annos.values():
                mir_context.tags_cnt[tag].cnt += len(anno_idxes.ids)

            for sub_tag, sub_tag_to_annos in tag_to_annos.sub_indexes.items():
                for anno_idxes in sub_tag_to_annos.key_ids.values():
                    mir_context.tags_cnt[tag].sub_cnt[sub_tag] += len(anno_idxes.ids)

        # asset_quality_hist
        asset_quality_hist = cls.__build_hist(values=[x.image_quality for x in mir_annotations.image_cks.values()],
                                              desc_lower_bnds=mir_settings.QUALITY_DESC_LOWER_BNDS)
        mir_context.asset_quality_hist.update({f"{k:.2f}": v for k, v in asset_quality_hist.items()})

        # asset bytes hist
        asset_bytes_hist = cls.__build_hist(values=[x.byte_size for x in mir_metadatas.attributes.values()],
                                            desc_lower_bnds=mir_settings.ASSET_BYTES_DESC_LOWER_BNDS)
        mir_context.asset_bytes_hist.update(
            {f"{k/mir_settings.BYTES_PER_MB:.1f}MB": v
             for k, v in asset_bytes_hist.items()})

        # asset area hist
        asset_area_hist = cls.__build_hist(values=[x.width * x.height for x in mir_metadatas.attributes.values()],
                                           desc_lower_bnds=mir_settings.ASSET_AREA_DESC_LOWER_BNDS)
        mir_context.asset_area_hist.update(asset_area_hist)

        # asset hw ratio hist
        asset_hw_ratio_hist = cls.__build_hist(values=[x.height / x.width for x in mir_metadatas.attributes.values()],
                                               desc_lower_bnds=mir_settings.ASSET_HW_RATIO_DESC_LOWER_BNDS)
        mir_context.asset_hw_ratio_hist.update({f"{k:.2f}": v for k, v in asset_hw_ratio_hist.items()})

        # pred_stats
        cls.__build_mir_context_stats(stats=mir_context.pred_stats,
                                      mir_metadatas=mir_metadatas,
                                      task_annotations=mir_annotations.task_annotations[mir_annotations.head_task_id])
        cls.__build_mir_context_stats(stats=mir_context.gt_stats,
                                      mir_metadatas=mir_metadatas,
                                      task_annotations=mir_annotations.ground_truth)

    @classmethod
    def __build_hist(cls, values: List[Any], desc_lower_bnds: List[Any]) -> Dict[Any, int]:
        hist = {}
        if not desc_lower_bnds:
            raise ValueError('empty desc_lower_bnds')
        for x in desc_lower_bnds:
            hist[x] = 0
        for y in values:
            for x in desc_lower_bnds:
                if y >= x:
                    hist[x] += 1
                    break
        return hist

    @classmethod
    def __add_git_tag(cls, mir_root: str, tag: str) -> None:
        repo_git = scm.Scm(root_dir=mir_root, scm_executable='git')
        repo_git.tag(tag)

    # public: save and load
    @classmethod
    def save_and_commit(cls, mir_root: str, mir_branch: str, his_branch: Optional[str], mir_datas: Dict,
                        task: mirpb.Task) -> int:
        """
        saves and commit all contents in mir_datas to branch: `mir_branch`;
        branch will be created if not exists, and it's history will be after `his_branch`

        Args:
            mir_root (str): path to mir repo
            mir_branch (str): branch you wish to save to, if not exists, create new one
            his_branch (Optional[str]): if `mir_branch` not exists, this is the branch where you wish to start with
            mir_datas (Dict[mirpb.MirStorage.V, pb_message.Message]): datas you wish to save, need no mir_keywords,
                mir_tasks is needed, if mir_metadatas and mir_annotations not provided, they will be created as empty
                 datasets
            task (mirpb.Task): task for this commit

        Raises:
            MirRuntimeError

        Returns:
            int: result code
        """
        if not mir_root:
            mir_root = '.'
        if not mir_branch:
            raise MirRuntimeError(error_code=MirCode.RC_CMD_INVALID_ARGS, error_message="empty mir branch")
        if mirpb.MirStorage.MIR_KEYWORDS in mir_datas:
            raise MirRuntimeError(error_code=MirCode.RC_CMD_INVALID_ARGS, error_message='need no mir_keywords')
        if mirpb.MirStorage.MIR_CONTEXT in mir_datas:
            raise MirRuntimeError(error_code=MirCode.RC_CMD_INVALID_ARGS, error_message='need no mir_context')
        if mirpb.MirStorage.MIR_TASKS in mir_datas:
            raise MirRuntimeError(error_code=MirCode.RC_CMD_INVALID_ARGS, error_message='need no mir_tasks')
        if not task.name:
            raise MirRuntimeError(error_code=MirCode.RC_CMD_INVALID_ARGS, error_message="empty commit message")
        if not task.task_id:
            raise MirRuntimeError(error_code=MirCode.RC_CMD_INVALID_ARGS, error_message='empty task id')

        mir_tasks: mirpb.MirTasks = mirpb.MirTasks()
        mir_tasks.head_task_id = task.task_id
        mir_tasks.tasks[mir_tasks.head_task_id].CopyFrom(task)
        mir_datas[mirpb.MirStorage.MIR_TASKS] = mir_tasks

        branch_exists = mir_repo_utils.mir_check_branch_exists(mir_root=mir_root, branch=mir_branch)
        if not branch_exists and not his_branch:
            raise MirRuntimeError(error_code=MirCode.RC_CMD_INVALID_BRANCH_OR_TAG,
                                  error_message=f"branch {mir_branch} not exists, and his_branch not provided")

        # checkout to proper branch
        # if mir_branch exists, checkout mir_branch
        # if not exists, checkout his_branch, and checkout -b mir_branch
        if branch_exists:
            his_branch = mir_branch

        lock = fasteners.InterProcessLock(os.path.join(mir_root, '.mir_lock'))
        with lock:
            # checkout to his branch
            # cmd checkout also checks whether current branch is clean
            return_code = CmdCheckout.run_with_args(mir_root=mir_root, commit_id=str(his_branch), branch_new=False)
            if return_code != MirCode.RC_OK:
                return return_code

            # create dest_branch if not exists
            if not branch_exists:
                return_code = CmdCheckout.run_with_args(mir_root=mir_root, commit_id=mir_branch, branch_new=True)
                if return_code != MirCode.RC_OK:
                    return return_code

            cls.__save(mir_root=mir_root, mir_datas=mir_datas)

            ret_code = CmdCommit.run_with_args(mir_root=mir_root, msg=task.name)
            if ret_code != MirCode.RC_OK:
                return ret_code

            # also have a tag for this commit
            cls.__add_git_tag(mir_root=mir_root, tag=revs_parser.join_rev_tid(mir_branch, task.task_id))

        return ret_code

    @classmethod
    def load_single_storage(cls,
                            mir_root: str,
                            mir_branch: str,
                            ms: 'mirpb.MirStorage.V',
                            mir_task_id: str = '',
                            as_dict: bool = False) -> Any:
        rev = revs_parser.join_rev_tid(mir_branch, mir_task_id)

        mir_pb_type = mir_storage.mir_type(ms)
        mir_storage_data = mir_pb_type()
        mir_storage_data.ParseFromString(exodus.read_mir(mir_root=mir_root, rev=rev,
                                                         file_name=mir_storage.mir_path(ms)))

        if as_dict:
            mir_storage_data = cls.__message_to_dict(mir_storage_data)

        return mir_storage_data

    @classmethod
    def load_multiple_storages(cls,
                               mir_root: str,
                               mir_branch: str,
                               ms_list: List['mirpb.MirStorage.V'],
                               mir_task_id: str = '',
                               as_dict: bool = False) -> List[Any]:
        return [
            cls.load_single_storage(
                mir_root=mir_root,
                mir_branch=mir_branch,
                ms=ms,
                mir_task_id=mir_task_id,
                as_dict=as_dict,
            ) for ms in ms_list
        ]

    @classmethod
    def __message_to_dict(cls, message: Any) -> Dict:
        return json_format.MessageToDict(message,
                                         preserving_proto_field_name=True,
                                         use_integers_for_enums=True,
                                         including_default_value_fields=True)

    @classmethod
    def load_single_model(cls, mir_root: str, mir_branch: str, mir_task_id: str = '') -> Dict:
        mir_storage_data: mirpb.MirTasks = cls.load_single_storage(mir_root=mir_root,
                                                                   mir_branch=mir_branch,
                                                                   ms=mirpb.MirStorage.MIR_TASKS,
                                                                   mir_task_id=mir_task_id,
                                                                   as_dict=False)
        task = mir_storage_data.tasks[mir_storage_data.head_task_id]
        if not task.model.model_hash:
            raise MirError(error_code=MirCode.RC_CMD_INVALID_ARGS, error_message="no model")

        single_model_dict = cls.__message_to_dict(task.model)
        single_model_dict[mir_settings.TASK_CONTEXT_PARAMETERS_KEY] = task.serialized_task_parameters
        single_model_dict[mir_settings.EXECUTOR_CONFIG_KEY] = yaml.safe_load(task.serialized_executor_config) or {}
        return single_model_dict

    @classmethod
    def load_single_dataset(cls, mir_root: str, mir_branch: str, mir_task_id: str = '') -> Dict:
        """
        exampled return data:
        {
            "total_asset_mbytes":222,
            "total_assets_cnt":1420,
            "hist":{
                "asset_quality": [],
                "asset_bytes": [],
                "asset_area": [],
                "asset_hw_ratio": [],
            },
            "pred":{
                "class_ids_count":{},
                "class_names_count":{},
                "ignored_labels":{},
                "added_labels":{},
                "negative_info":{
                    "negative_images_cnt":14,
                    "project_negative_images_cnt":0
                },
                "total_images_cnt":1420,
                "cks_count_total":{},
                "cks_count":{},
                "tags_cnt_total":{},
                "tags_cnt":{},
                "hist":{
                    "anno_quality":[],
                    "anno_area":[],
                    "anno_area_ratio":[]
                },
                "annos_cnt":10006,
                "positive_asset_cnt":1406,
                "negative_asset_cnt":14
            },
            "gt":{}
        }
        """
        mir_storage_tasks: mirpb.MirTasks
        mir_storage_context: mirpb.MirContext

        mir_storage_tasks, mir_storage_context = cls.load_multiple_storages(
            mir_root=mir_root,
            mir_branch=mir_branch,
            ms_list=[mirpb.MirStorage.MIR_TASKS, mirpb.MirStorage.MIR_CONTEXT],
            mir_task_id=mir_task_id,
            as_dict=False,
        )
        task_storage = mir_storage_tasks.tasks[mir_storage_tasks.head_task_id]

        class_id_mgr = class_ids.ClassIdManager(mir_root=mir_root)
        pred = dict(
            class_ids_count={k: v
                             for k, v in mir_storage_context.predefined_keyids_cnt.items()},
            class_names_count={
                class_id_mgr.main_name_for_id(id): count
                for id, count in mir_storage_context.predefined_keyids_cnt.items()
            },
            ignored_labels={k: v
<<<<<<< HEAD
                            for k, v in task_storage.unknown_types.items()},
            added_labels={k: v
                          for k, v in task_storage.added_types.items()},
=======
                            for k, v in task_storage.new_types.items()},
>>>>>>> ef41260c
            negative_info=dict(
                negative_images_cnt=mir_storage_context.negative_images_cnt,
                project_negative_images_cnt=mir_storage_context.project_negative_images_cnt,
            ),
            total_images_cnt=mir_storage_context.images_cnt,
            cks_count_total={k: v.cnt
                             for k, v in mir_storage_context.cks_cnt.items()},
            cks_count={k: {k2: v2
                           for k2, v2 in v.sub_cnt.items()}
                       for k, v in mir_storage_context.cks_cnt.items()},
            tags_cnt_total={k: v.cnt
                            for k, v in mir_storage_context.tags_cnt.items()},
            tags_cnt={k: {k2: v2
                          for k2, v2 in v.sub_cnt.items()}
                      for k, v in mir_storage_context.tags_cnt.items()},
            hist=dict(
                anno_quality=cls._gen_viz_hist(mir_storage_context.pred_stats.quality_hist),
                anno_area=cls._gen_viz_hist(mir_storage_context.pred_stats.area_hist),
                anno_area_ratio=cls._gen_viz_hist(mir_storage_context.pred_stats.area_ratio_hist),
            ),
            annos_cnt=mir_storage_context.pred_stats.total_cnt,
            positive_asset_cnt=mir_storage_context.pred_stats.positive_asset_cnt,
            negative_asset_cnt=mir_storage_context.pred_stats.negative_asset_cnt,
        )
        result = dict(
            total_asset_mbytes=mir_storage_context.total_asset_mbytes,
            total_assets_cnt=mir_storage_context.images_cnt,
            hist=dict(
                asset_quality=cls._gen_viz_hist(mir_storage_context.asset_quality_hist),
                asset_bytes=cls._gen_viz_hist(mir_storage_context.asset_bytes_hist),
                asset_area=cls._gen_viz_hist(mir_storage_context.asset_area_hist),
                asset_hw_ratio=cls._gen_viz_hist(mir_storage_context.asset_hw_ratio_hist),
            ),
            pred=pred,
            gt={},
        )
        return result

    @classmethod
    def load_assets_content(cls, mir_root: str, mir_branch: str, mir_task_id: str = '') -> Dict:
        """
        exampled return data:
        {
            "all_asset_ids": ["asset_id"],
            "asset_ids_detail": {
                "asset_id": {
                    "metadata": {"asset_type": 2, "width": 1080, "height": 1620},
                    "annotations": [{"box": {"x": 26, "y": 189, "w": 19, "h": 50}, "class_id": 2}],
                    "class_ids": [2],
                }
            },
            "class_ids_index": {2: ["asset_id"]},
        }
        """
        # Require asset details, build snapshot.
        mir_storage_metadatas, mir_storage_annotations, mir_storage_keywords = cls.load_multiple_storages(
            mir_root=mir_root,
            mir_branch=mir_branch,
            ms_list=[mirpb.MirStorage.MIR_METADATAS, mirpb.MirStorage.MIR_ANNOTATIONS, mirpb.MirStorage.MIR_KEYWORDS],
            mir_task_id=mir_task_id,
            as_dict=True,
        )

        asset_ids_detail: Dict[str, Dict] = dict()
        hid = mir_storage_annotations["head_task_id"]
        annotations = mir_storage_annotations["task_annotations"][hid]["image_annotations"]
        keyword_keyids_list = mir_storage_keywords["keywords"]
        for asset_id, asset_metadata in mir_storage_metadatas["attributes"].items():
            asset_annotations = annotations[asset_id]["annotations"] if asset_id in annotations else {}
            asset_class_ids = (keyword_keyids_list[asset_id]["predefined_keyids"]
                               if asset_id in keyword_keyids_list else [])
            asset_ids_detail[asset_id] = dict(
                metadata=asset_metadata,
                annotations=asset_annotations,
                class_ids=asset_class_ids,
            )
        return dict(
            all_asset_ids=sorted([*mir_storage_metadatas["attributes"].keys()]),  # ordered list.
            asset_ids_detail=asset_ids_detail,
            class_ids_index={
                k: list(v.get('key_ids', {}))
                for k, v in mir_storage_keywords.get('pred_idx', {}).get('cis', {}).items()
            },
        )

    @classmethod
    def load_dataset_evaluations(cls, mir_root: str, mir_branch: str, mir_task_id: str = '') -> Dict:
        mir_storage_data: mirpb.MirTasks = cls.load_single_storage(mir_root=mir_root,
                                                                   mir_branch=mir_branch,
                                                                   ms=mirpb.MirStorage.MIR_TASKS,
                                                                   mir_task_id=mir_task_id,
                                                                   as_dict=False)
        task = mir_storage_data.tasks[mir_storage_data.head_task_id]
        if not task.evaluation.dataset_evaluations:
            raise MirError(error_code=MirCode.RC_CMD_INVALID_ARGS, error_message="no dataset evaluation")

        dataset_evaluations = cls.__message_to_dict(task.evaluation)
        return dataset_evaluations["dataset_evaluations"]

    @classmethod
    def load_dataset_metadata(cls, mir_root: str, mir_branch: str, mir_task_id: str = '') -> Dict:
        mir_storage_data = cls.load_single_storage(mir_root=mir_root,
                                                   mir_branch=mir_branch,
                                                   ms=mirpb.MirStorage.MIR_METADATAS,
                                                   mir_task_id=mir_task_id,
                                                   as_dict=True)
        return mir_storage_data

    @classmethod
    def _gen_viz_hist(cls, hist_dict: Any) -> List[Dict]:
        return sorted([{'x': k, 'y': v} for k, v in hist_dict.items()], key=lambda e: e['x']),  # type: ignore


def create_task(task_type: 'mirpb.TaskType.V',
                task_id: str,
                message: str,
<<<<<<< HEAD
                unknown_types: Dict[str, int] = {},
                added_types: Dict[str, int] = {},
=======
                new_types: Dict[str, int] = {},
                new_types_added: bool = False,
>>>>>>> ef41260c
                return_code: int = 0,
                return_msg: str = '',
                serialized_task_parameters: str = '',
                serialized_executor_config: str = '',
                executor: str = '',
                model_meta: mirpb.ModelMeta = None,
                evaluation: mirpb.Evaluation = None,
                src_revs: str = '',
                dst_rev: str = '') -> mirpb.Task:
    task_dict = {
        'type': task_type,
        'name': message,
        'task_id': task_id,
        'timestamp': int(time.time()),
        'return_code': return_code,
        'return_msg': return_msg,
        'serialized_task_parameters': serialized_task_parameters,
        'serialized_executor_config': serialized_executor_config,
<<<<<<< HEAD
        'unknown_types': unknown_types,
        'added_types': added_types,
=======
        'new_types': new_types,
        'new_types_added': new_types_added,
>>>>>>> ef41260c
        'executor': executor,
        'src_revs': src_revs,
        'dst_rev': dst_rev,
    }
    task: mirpb.Task = mirpb.Task()
    json_format.ParseDict(task_dict, task)

    if model_meta:
        task.model.CopyFrom(model_meta)

    if evaluation:
        task.evaluation.CopyFrom(evaluation)

    return task<|MERGE_RESOLUTION|>--- conflicted
+++ resolved
@@ -393,8 +393,8 @@
             "pred":{
                 "class_ids_count":{},
                 "class_names_count":{},
-                "ignored_labels":{},
-                "added_labels":{},
+                "new_types":{},
+                "new_types_added":False,
                 "negative_info":{
                     "negative_images_cnt":14,
                     "project_negative_images_cnt":0
@@ -436,14 +436,8 @@
                 class_id_mgr.main_name_for_id(id): count
                 for id, count in mir_storage_context.predefined_keyids_cnt.items()
             },
-            ignored_labels={k: v
-<<<<<<< HEAD
-                            for k, v in task_storage.unknown_types.items()},
-            added_labels={k: v
-                          for k, v in task_storage.added_types.items()},
-=======
-                            for k, v in task_storage.new_types.items()},
->>>>>>> ef41260c
+            new_types={k: v for k, v in task_storage.new_types.items()},
+            new_types_added=task_storage.new_types_added,
             negative_info=dict(
                 negative_images_cnt=mir_storage_context.negative_images_cnt,
                 project_negative_images_cnt=mir_storage_context.project_negative_images_cnt,
@@ -560,13 +554,8 @@
 def create_task(task_type: 'mirpb.TaskType.V',
                 task_id: str,
                 message: str,
-<<<<<<< HEAD
-                unknown_types: Dict[str, int] = {},
-                added_types: Dict[str, int] = {},
-=======
                 new_types: Dict[str, int] = {},
                 new_types_added: bool = False,
->>>>>>> ef41260c
                 return_code: int = 0,
                 return_msg: str = '',
                 serialized_task_parameters: str = '',
@@ -585,13 +574,8 @@
         'return_msg': return_msg,
         'serialized_task_parameters': serialized_task_parameters,
         'serialized_executor_config': serialized_executor_config,
-<<<<<<< HEAD
-        'unknown_types': unknown_types,
-        'added_types': added_types,
-=======
         'new_types': new_types,
         'new_types_added': new_types_added,
->>>>>>> ef41260c
         'executor': executor,
         'src_revs': src_revs,
         'dst_rev': dst_rev,
