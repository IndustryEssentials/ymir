from collections import defaultdict
from functools import reduce
from math import ceil
import os
import time
from typing import Any, List, Dict, Optional, Set

import fasteners  # type: ignore
from google.protobuf import json_format
import yaml

from mir import scm
from mir.commands.checkout import CmdCheckout
from mir.commands.commit import CmdCommit
from mir.protos import mir_command_pb2 as mirpb
from mir.tools import class_ids, context, det_eval, exodus, mir_storage, mir_repo_utils, revs_parser
from mir.tools import settings as mir_settings
from mir.tools.code import MirCode
from mir.tools.errors import MirError, MirRuntimeError


class MirStorageOpsBuildConfig:
    def __init__(self,
                 evaluate_conf_thr: float = mir_settings.DEFAULT_EVALUATE_CONF_THR,
                 evaluate_iou_thrs: str = mir_settings.DEFAULT_EVALUATE_IOU_THR,
                 evaluate_need_pr_curve: bool = False,
                 evaluate_src_dataset_id: str = '') -> None:
        self.evaluate_conf_thr: float = evaluate_conf_thr
        self.evaluate_iou_thrs: str = evaluate_iou_thrs
        self.evaluate_need_pr_curve: bool = evaluate_need_pr_curve
        self.evaluate_src_dataset_id: str = evaluate_src_dataset_id


class MirStorageOps():
    # private: save and load
    @classmethod
    def __build_and_save(cls, mir_root: str, mir_datas: Dict['mirpb.MirStorage.V', Any],
                         build_config: MirStorageOpsBuildConfig) -> None:
        # add default members
        mir_metadatas: mirpb.MirMetadatas = mir_datas[mirpb.MirStorage.MIR_METADATAS]
        mir_tasks: mirpb.MirTasks = mir_datas[mirpb.MirStorage.MIR_TASKS]
        mir_annotations: mirpb.MirAnnotations = mir_datas[mirpb.MirStorage.MIR_ANNOTATIONS]

        cls.__build_annotations_head_task_id(mir_annotations=mir_annotations, head_task_id=mir_tasks.head_task_id)

        # gen mir_keywords
        mir_keywords: mirpb.MirKeywords = mirpb.MirKeywords()
        cls.__build_mir_keywords(mir_metadatas=mir_metadatas,
                                 mir_annotations=mir_annotations,
                                 mir_keywords=mir_keywords)
        mir_datas[mirpb.MirStorage.MIR_KEYWORDS] = mir_keywords

        if (mir_metadatas.attributes and mir_annotations.ground_truth.image_annotations
                and mir_annotations.task_annotations[mir_annotations.head_task_id].image_annotations):
            evaluation, _ = det_eval.det_evaluate_with_pb(
                mir_metadatas=mir_metadatas,
                mir_annotations=mir_annotations,
                mir_keywords=mir_keywords,
                dataset_id=build_config.evaluate_src_dataset_id,
                conf_thr=build_config.evaluate_conf_thr,
                iou_thrs=build_config.evaluate_iou_thrs,
                need_pr_curve=build_config.evaluate_need_pr_curve,
            )
            mir_tasks.tasks[mir_tasks.head_task_id].evaluation.CopyFrom(evaluation)

        # gen mir_context
        project_class_ids = context.load(mir_root=mir_root)
        mir_context = mirpb.MirContext()
        cls.__build_mir_context(mir_metadatas=mir_datas[mirpb.MirStorage.MIR_METADATAS],
                                mir_annotations=mir_annotations,
                                mir_keywords=mir_keywords,
                                project_class_ids=project_class_ids,
                                mir_context=mir_context)
        mir_datas[mirpb.MirStorage.MIR_CONTEXT] = mir_context

        # save to file
        for ms, mir_data in mir_datas.items():
            mir_file_path = os.path.join(mir_root, mir_storage.mir_path(ms))
            with open(mir_file_path, "wb") as m_f:
                m_f.write(mir_data.SerializeToString())

    # public: presave actions
    @classmethod
    def __build_annotations_head_task_id(cls, mir_annotations: mirpb.MirAnnotations, head_task_id: str) -> None:
<<<<<<< HEAD
=======
        # TODO: FUNCTION TO BE REMOVED
        task_annotations_count = len(mir_annotations.task_annotations)
        if task_annotations_count == 0:
            mir_annotations.task_annotations[head_task_id].CopyFrom(mirpb.SingleTaskAnnotations())
        elif task_annotations_count == 1:
            task_id = list(mir_annotations.task_annotations.keys())[0]
            if task_id != head_task_id:
                raise MirRuntimeError(error_code=MirCode.RC_CMD_INVALID_ARGS,
                                      error_message=f"annotation head task id mismatch: {head_task_id} != {task_id}")
        elif task_annotations_count > 1:
            # * now we allows only one task id in each mir_annotations
            raise MirRuntimeError(error_code=MirCode.RC_CMD_INVALID_MIR_REPO,
                                  error_message='more then one task ids found in mir_annotations')

>>>>>>> 47d16559
        mir_annotations.head_task_id = head_task_id
        mir_annotations.prediction.task_id = head_task_id

    @classmethod
    def __build_mir_keywords(cls, mir_metadatas: mirpb.MirMetadatas, mir_annotations: mirpb.MirAnnotations,
                             mir_keywords: mirpb.MirKeywords) -> None:
        """
        build mir_keywords from single_task_annotations

        Args:
            single_task_annotations (mirpb.SingleTaskAnnotations)
            mir_keywords (mirpb.MirKeywords)
        """
<<<<<<< HEAD
        # TODO: old fields to be deprecated
        for asset_id, single_image_annotations in mir_annotations.prediction.image_annotations.items():
            mir_keywords.keywords[asset_id].predefined_keyids[:] = set(
                [annotation.class_id for annotation in single_image_annotations.annotations])
=======
        pred_task_annotations = mir_annotations.task_annotations[mir_annotations.head_task_id]

        for asset_id in mir_metadatas.attributes:
            pred_cis_set = set()
            gt_cis_set = set()

            if asset_id in pred_task_annotations.image_annotations:
                image_annotation = pred_task_annotations.image_annotations[asset_id]
                pred_cis_set.update([annotation.class_id for annotation in image_annotation.annotations])
            if asset_id in mir_annotations.ground_truth.image_annotations:
                image_annotation = mir_annotations.ground_truth.image_annotations[asset_id]
                gt_cis_set.update([annotation.class_id for annotation in image_annotation.annotations])

            if pred_cis_set:
                mir_keywords.keywords[asset_id].predefined_keyids[:] = pred_cis_set
            if gt_cis_set:
                mir_keywords.keywords[asset_id].gt_predefined_keyids[:] = gt_cis_set
>>>>>>> 47d16559

        cls.__build_mir_keywords_ci_tag(task_annotations=mir_annotations.prediction,
                                        keyword_to_index=mir_keywords.pred_idx)
        cls.__build_mir_keywords_ci_tag(task_annotations=mir_annotations.ground_truth,
                                        keyword_to_index=mir_keywords.gt_idx)

        # ck to assets
        for asset_id, image_cks in mir_annotations.image_cks.items():
            for k, v in image_cks.cks.items():
                mir_keywords.ck_idx[k].asset_annos[asset_id]  # empty record to asset id
                mir_keywords.ck_idx[k].sub_indexes[v].key_ids[asset_id]  # empty record to asset id

    @classmethod
    def __build_mir_keywords_ci_tag(cls, task_annotations: mirpb.SingleTaskAnnotations,
                                    keyword_to_index: mirpb.KeywordToIndex) -> None:
        for asset_id, single_image_annotations in task_annotations.image_annotations.items():
            for annotation in single_image_annotations.annotations:
                # ci to annos
                keyword_to_index.cis[annotation.class_id].key_ids[asset_id].ids.append(annotation.index)

                # tags to annos
                for k, v in annotation.tags.items():
                    keyword_to_index.tags[k].asset_annos[asset_id].ids.append(annotation.index)
                    keyword_to_index.tags[k].sub_indexes[v].key_ids[asset_id].ids.append(annotation.index)

    @classmethod
    def __build_mir_context_stats(cls, stats: mirpb.AnnoStats, mir_metadatas: mirpb.MirMetadatas,
                                  task_annotations: mirpb.SingleTaskAnnotations) -> None:
        image_annotations = task_annotations.image_annotations

        # pred_stats.asset_cnt
        stats.positive_asset_cnt = len(image_annotations)
        stats.negative_asset_cnt = len(mir_metadatas.attributes) - len(image_annotations)

        # pred_stats.quality_hist
        all_annotations = [
            annotation for image_annotation in image_annotations.values() for annotation in image_annotation.annotations
        ]
        stats.total_cnt = len(all_annotations)
        anno_quality_hist: Dict[float, int] = cls.__build_hist(
            values=[annotation.anno_quality for annotation in all_annotations],
            desc_lower_bnds=mir_settings.QUALITY_DESC_LOWER_BNDS)
        stats.quality_hist.update({f"{k:.2f}": v for k, v in anno_quality_hist.items()})

        # pred_stats.area_hist
        anno_area_hist: Dict[int, int] = cls.__build_hist(
            values=[annotation.box.w * annotation.box.h for annotation in all_annotations],
            desc_lower_bnds=mir_settings.ANNO_AREA_DESC_LOWER_BNDS)
        stats.area_hist.update(anno_area_hist)

        # pred_stats.area_ratio_hist
        all_area_ratios = []
        for asset_id, image_annotation in image_annotations.items():
            attrs = mir_metadatas.attributes[asset_id]
            asset_area = attrs.width * attrs.height
            for annotation in image_annotation.annotations:
                all_area_ratios.append(annotation.box.w * annotation.box.h / asset_area if asset_area else -1)
        anno_area_ratio_hist = cls.__build_hist(values=all_area_ratios,
                                                desc_lower_bnds=mir_settings.QUALITY_DESC_LOWER_BNDS)
        stats.area_ratio_hist.update({f"{k:.2f}": v for k, v in anno_area_ratio_hist.items()})

    @classmethod
    def __build_mir_context(cls, mir_metadatas: mirpb.MirMetadatas, mir_annotations: mirpb.MirAnnotations,
                            mir_keywords: mirpb.MirKeywords, project_class_ids: List[int],
                            mir_context: mirpb.MirContext) -> None:
        # ci to asset count
        ci_to_asset_ids: Dict[int, Set[str]] = defaultdict(set)
        for ci, ci_assets in mir_keywords.gt_idx.cis.items():
            ci_to_asset_ids[ci].update(ci_assets.key_ids.keys())
        for ci, ci_assets in mir_keywords.pred_idx.cis.items():
            ci_to_asset_ids[ci].update(ci_assets.key_ids.keys())
        for ci, asset_ids_set in ci_to_asset_ids.items():
            mir_context.predefined_keyids_cnt[ci] = len(asset_ids_set)

        # project_predefined_keyids_cnt: assets count for project class ids
        #   suppose we have: 13 images for key 5, 15 images for key 6, and proejct_class_ids = [3, 5]
        #   project_predefined_keyids_cnt should be: {3: 0, 5: 13}
        project_positive_asset_ids: Set[str] = set()
        for key_id in project_class_ids:
            if key_id in mir_context.predefined_keyids_cnt:
                mir_context.project_predefined_keyids_cnt[key_id] = mir_context.predefined_keyids_cnt[key_id]
                project_positive_asset_ids.update([x for x in mir_keywords.pred_idx.cis[key_id].key_ids])
            else:
                mir_context.project_predefined_keyids_cnt[key_id] = 0

        # image_cnt, negative_images_cnt, project_negative_images_cnt
        mir_context.images_cnt = len(mir_metadatas.attributes)
        mir_context.negative_images_cnt = mir_context.images_cnt - len(mir_annotations.prediction.image_annotations)
        if project_class_ids:
            mir_context.project_negative_images_cnt = mir_context.images_cnt - len(project_positive_asset_ids)
            # if no project_class_ids, project_negative_images_cnt set to 0

        total_asset_bytes = reduce(lambda s, v: s + v.byte_size, mir_metadatas.attributes.values(), 0)
        mir_context.total_asset_mbytes = ceil(total_asset_bytes / mir_settings.BYTES_PER_MB)

        # cks cnt
        for ck, ck_assets in mir_keywords.ck_idx.items():
            mir_context.cks_cnt[ck].cnt = len(ck_assets.asset_annos)
            for sub_ck, sub_ck_to_assets in ck_assets.sub_indexes.items():
                mir_context.cks_cnt[ck].sub_cnt[sub_ck] = len(sub_ck_to_assets.key_ids)

        # tags cnt
        for tag, tag_to_annos in mir_keywords.pred_idx.tags.items():
            for anno_idxes in tag_to_annos.asset_annos.values():
                mir_context.tags_cnt[tag].cnt += len(anno_idxes.ids)

            for sub_tag, sub_tag_to_annos in tag_to_annos.sub_indexes.items():
                for anno_idxes in sub_tag_to_annos.key_ids.values():
                    mir_context.tags_cnt[tag].sub_cnt[sub_tag] += len(anno_idxes.ids)

        # asset_quality_hist
        asset_quality_hist = cls.__build_hist(values=[x.image_quality for x in mir_annotations.image_cks.values()],
                                              desc_lower_bnds=mir_settings.QUALITY_DESC_LOWER_BNDS)
        mir_context.asset_quality_hist.update({f"{k:.2f}": v for k, v in asset_quality_hist.items()})

        # asset bytes hist
        asset_bytes_hist = cls.__build_hist(values=[x.byte_size for x in mir_metadatas.attributes.values()],
                                            desc_lower_bnds=mir_settings.ASSET_BYTES_DESC_LOWER_BNDS)
        mir_context.asset_bytes_hist.update(
            {f"{k/mir_settings.BYTES_PER_MB:.1f}MB": v
             for k, v in asset_bytes_hist.items()})

        # asset area hist
        asset_area_hist = cls.__build_hist(values=[x.width * x.height for x in mir_metadatas.attributes.values()],
                                           desc_lower_bnds=mir_settings.ASSET_AREA_DESC_LOWER_BNDS)
        mir_context.asset_area_hist.update(asset_area_hist)

        # asset hw ratio hist
        asset_hw_ratio_hist = cls.__build_hist(values=[x.height / x.width for x in mir_metadatas.attributes.values()],
                                               desc_lower_bnds=mir_settings.ASSET_HW_RATIO_DESC_LOWER_BNDS)
        mir_context.asset_hw_ratio_hist.update({f"{k:.2f}": v for k, v in asset_hw_ratio_hist.items()})

        # pred_stats
        cls.__build_mir_context_stats(stats=mir_context.pred_stats,
                                      mir_metadatas=mir_metadatas,
                                      task_annotations=mir_annotations.prediction)
        cls.__build_mir_context_stats(stats=mir_context.gt_stats,
                                      mir_metadatas=mir_metadatas,
                                      task_annotations=mir_annotations.ground_truth)

    @classmethod
    def __build_hist(cls, values: List[Any], desc_lower_bnds: List[Any]) -> Dict[Any, int]:
        hist = {}
        if not desc_lower_bnds:
            raise ValueError('empty desc_lower_bnds')
        for x in desc_lower_bnds:
            hist[x] = 0
        for y in values:
            for x in desc_lower_bnds:
                if y >= x:
                    hist[x] += 1
                    break
        return hist

    @classmethod
    def __add_git_tag(cls, mir_root: str, tag: str) -> None:
        repo_git = scm.Scm(root_dir=mir_root, scm_executable='git')
        repo_git.tag(tag)

    # public: save and load
    @classmethod
    def save_and_commit(cls,
                        mir_root: str,
                        mir_branch: str,
                        his_branch: Optional[str],
                        mir_datas: Dict,
                        task: mirpb.Task,
                        build_config: MirStorageOpsBuildConfig = MirStorageOpsBuildConfig()) -> int:
        """
        saves and commit all contents in mir_datas to branch: `mir_branch`;
        branch will be created if not exists, and it's history will be after `his_branch`

        Args:
            mir_root (str): path to mir repo
            mir_branch (str): branch you wish to save to, if not exists, create new one
            his_branch (Optional[str]): if `mir_branch` not exists, this is the branch where you wish to start with
            mir_datas (Dict[mirpb.MirStorage.V, pb_message.Message]): datas you wish to save, need no mir_keywords,
                mir_tasks is needed, if mir_metadatas and mir_annotations not provided, they will be created as empty
                 datasets
            task (mirpb.Task): task for this commit
            conf_thr (float): confidence thr used to evaluate
            iou_thrs (str): iou thrs used to evaluate

        Raises:
            MirRuntimeError

        Returns:
            int: result code
        """
        if not mir_root:
            mir_root = '.'
        if not mir_branch:
            raise MirRuntimeError(error_code=MirCode.RC_CMD_INVALID_ARGS, error_message="empty mir branch")
        if mirpb.MirStorage.MIR_METADATAS not in mir_datas or mirpb.MirStorage.MIR_ANNOTATIONS not in mir_datas:
            raise MirRuntimeError(error_code=MirCode.RC_CMD_INVALID_ARGS,
                                  error_message='need mir_metadatas and mir_annotations')
        if mirpb.MirStorage.MIR_KEYWORDS in mir_datas:
            raise MirRuntimeError(error_code=MirCode.RC_CMD_INVALID_ARGS, error_message='need no mir_keywords')
        if mirpb.MirStorage.MIR_CONTEXT in mir_datas:
            raise MirRuntimeError(error_code=MirCode.RC_CMD_INVALID_ARGS, error_message='need no mir_context')
        if mirpb.MirStorage.MIR_TASKS in mir_datas:
            raise MirRuntimeError(error_code=MirCode.RC_CMD_INVALID_ARGS, error_message='need no mir_tasks')
        if not task.name:
            raise MirRuntimeError(error_code=MirCode.RC_CMD_INVALID_ARGS, error_message="empty commit message")
        if not task.task_id:
            raise MirRuntimeError(error_code=MirCode.RC_CMD_INVALID_ARGS, error_message='empty task id')
        if not build_config.evaluate_src_dataset_id:
            build_config.evaluate_src_dataset_id = revs_parser.join_rev_tid(mir_branch, task.task_id)

        mir_tasks: mirpb.MirTasks = mirpb.MirTasks()
        mir_tasks.head_task_id = task.task_id
        mir_tasks.tasks[mir_tasks.head_task_id].CopyFrom(task)
        mir_datas[mirpb.MirStorage.MIR_TASKS] = mir_tasks

        branch_exists = mir_repo_utils.mir_check_branch_exists(mir_root=mir_root, branch=mir_branch)
        if not branch_exists and not his_branch:
            raise MirRuntimeError(error_code=MirCode.RC_CMD_INVALID_BRANCH_OR_TAG,
                                  error_message=f"branch {mir_branch} not exists, and his_branch not provided")

        # checkout to proper branch
        # if mir_branch exists, checkout mir_branch
        # if not exists, checkout his_branch, and checkout -b mir_branch
        if branch_exists:
            his_branch = mir_branch

        lock = fasteners.InterProcessLock(os.path.join(mir_root, '.mir_lock'))
        with lock:
            # checkout to his branch
            # cmd checkout also checks whether current branch is clean
            return_code = CmdCheckout.run_with_args(mir_root=mir_root, commit_id=str(his_branch), branch_new=False)
            if return_code != MirCode.RC_OK:
                return return_code

            # create dest_branch if not exists
            if not branch_exists:
                return_code = CmdCheckout.run_with_args(mir_root=mir_root, commit_id=mir_branch, branch_new=True)
                if return_code != MirCode.RC_OK:
                    return return_code

            cls.__build_and_save(mir_root=mir_root, mir_datas=mir_datas, build_config=build_config)

            ret_code = CmdCommit.run_with_args(mir_root=mir_root, msg=task.name)
            if ret_code != MirCode.RC_OK:
                return ret_code

            # also have a tag for this commit
            cls.__add_git_tag(mir_root=mir_root, tag=revs_parser.join_rev_tid(mir_branch, task.task_id))

        return ret_code

    @classmethod
    def load_single_storage(cls,
                            mir_root: str,
                            mir_branch: str,
                            ms: 'mirpb.MirStorage.V',
                            mir_task_id: str = '',
                            as_dict: bool = False) -> Any:
        rev = revs_parser.join_rev_tid(mir_branch, mir_task_id)

        mir_pb_type = mir_storage.mir_type(ms)
        mir_storage_data = mir_pb_type()
        mir_storage_data.ParseFromString(exodus.read_mir(mir_root=mir_root, rev=rev,
                                                         file_name=mir_storage.mir_path(ms)))

        if as_dict:
            mir_storage_data = cls.__message_to_dict(mir_storage_data)

        return mir_storage_data

    @classmethod
    def load_multiple_storages(cls,
                               mir_root: str,
                               mir_branch: str,
                               ms_list: List['mirpb.MirStorage.V'],
                               mir_task_id: str = '',
                               as_dict: bool = False) -> List[Any]:
        return [
            cls.load_single_storage(
                mir_root=mir_root,
                mir_branch=mir_branch,
                ms=ms,
                mir_task_id=mir_task_id,
                as_dict=as_dict,
            ) for ms in ms_list
        ]

    @classmethod
    def __message_to_dict(cls, message: Any) -> Dict:
        return json_format.MessageToDict(message,
                                         preserving_proto_field_name=True,
                                         use_integers_for_enums=True,
                                         including_default_value_fields=True)

    @classmethod
    def load_single_model(cls, mir_root: str, mir_branch: str, mir_task_id: str = '') -> Dict:
        mir_storage_data: mirpb.MirTasks = cls.load_single_storage(mir_root=mir_root,
                                                                   mir_branch=mir_branch,
                                                                   ms=mirpb.MirStorage.MIR_TASKS,
                                                                   mir_task_id=mir_task_id,
                                                                   as_dict=False)
        task = mir_storage_data.tasks[mir_storage_data.head_task_id]
        if not task.model.model_hash:
            raise MirError(error_code=MirCode.RC_CMD_INVALID_ARGS, error_message="no model")

        single_model_dict = cls.__message_to_dict(task.model)
        single_model_dict[mir_settings.TASK_CONTEXT_PARAMETERS_KEY] = task.serialized_task_parameters
        single_model_dict[mir_settings.EXECUTOR_CONFIG_KEY] = yaml.safe_load(task.serialized_executor_config) or {}
        return single_model_dict

    @classmethod
    def load_single_dataset(cls, mir_root: str, mir_branch: str, mir_task_id: str = '') -> Dict:
        """
        exampled return data:
        {
            "total_asset_mbytes":222,
            "total_assets_cnt":1420,
            "hist":{
                "asset_quality": [],
                "asset_bytes": [],
                "asset_area": [],
                "asset_hw_ratio": [],
            },
            "pred":{
                "class_ids_count":{},
                "class_names_count":{},
                "new_types":{},
                "new_types_added":False,
                "negative_info":{
                    "negative_images_cnt":14,
                    "project_negative_images_cnt":0
                },
                "total_images_cnt":1420,
                "cks_count_total":{},
                "cks_count":{},
                "tags_cnt_total":{},
                "tags_cnt":{},
                "hist":{
                    "anno_quality":[],
                    "anno_area":[],
                    "anno_area_ratio":[]
                },
                "annos_cnt":10006,
                "positive_asset_cnt":1406,
                "negative_asset_cnt":14
            },
            "gt":{}
        }
        """
        mir_storage_tasks: mirpb.MirTasks
        mir_storage_context: mirpb.MirContext

        mir_storage_tasks, mir_storage_context = cls.load_multiple_storages(
            mir_root=mir_root,
            mir_branch=mir_branch,
            ms_list=[mirpb.MirStorage.MIR_TASKS, mirpb.MirStorage.MIR_CONTEXT],
            mir_task_id=mir_task_id,
            as_dict=False,
        )
        task_storage = mir_storage_tasks.tasks[mir_storage_tasks.head_task_id]

        class_id_mgr = class_ids.ClassIdManager(mir_root=mir_root)
        pred = dict(
            class_names_count={
                class_id_mgr.main_name_for_id(id): count
                for id, count in mir_storage_context.predefined_keyids_cnt.items()
            },
            new_types={k: v
                       for k, v in task_storage.new_types.items()},
            new_types_added=task_storage.new_types_added,
            negative_info=dict(
                negative_images_cnt=mir_storage_context.negative_images_cnt,
                project_negative_images_cnt=mir_storage_context.project_negative_images_cnt,
            ),
            total_images_cnt=mir_storage_context.images_cnt,
            cks_count_total={k: v.cnt
                             for k, v in mir_storage_context.cks_cnt.items()},
            cks_count={k: {k2: v2
                           for k2, v2 in v.sub_cnt.items()}
                       for k, v in mir_storage_context.cks_cnt.items()},
            tags_cnt_total={k: v.cnt
                            for k, v in mir_storage_context.tags_cnt.items()},
            tags_cnt={k: {k2: v2
                          for k2, v2 in v.sub_cnt.items()}
                      for k, v in mir_storage_context.tags_cnt.items()},
            hist=dict(
                anno_quality=cls._gen_viz_hist(mir_storage_context.pred_stats.quality_hist),
                anno_area=cls._gen_viz_hist(mir_storage_context.pred_stats.area_hist),
                anno_area_ratio=cls._gen_viz_hist(mir_storage_context.pred_stats.area_ratio_hist),
            ),
            annos_cnt=mir_storage_context.pred_stats.total_cnt,
            positive_asset_cnt=mir_storage_context.pred_stats.positive_asset_cnt,
            negative_asset_cnt=mir_storage_context.pred_stats.negative_asset_cnt,
        )
        result = dict(
            total_asset_mbytes=mir_storage_context.total_asset_mbytes,
            total_assets_cnt=mir_storage_context.images_cnt,
            hist=dict(
                asset_quality=cls._gen_viz_hist(mir_storage_context.asset_quality_hist),
                asset_bytes=cls._gen_viz_hist(mir_storage_context.asset_bytes_hist),
                asset_area=cls._gen_viz_hist(mir_storage_context.asset_area_hist),
                asset_hw_ratio=cls._gen_viz_hist(mir_storage_context.asset_hw_ratio_hist),
            ),
            class_ids_count={k: v
                             for k, v in mir_storage_context.predefined_keyids_cnt.items()},
            pred=pred,
            gt={},
        )
        return result

    @classmethod
    def load_assets_content(cls, mir_root: str, mir_branch: str, mir_task_id: str = '') -> Dict:
        """
        exampled return data:
        {
            "all_asset_ids": ["asset_id"],
            "asset_ids_detail": {
                "asset_id": {
                    "metadata": {"asset_type": 2, "width": 1080, "height": 1620},
                    "annotations": [{"box": {"x": 26, "y": 189, "w": 19, "h": 50}, "class_id": 2}],
                    "class_ids": [2],
                }
            },
            "class_ids_index": {2: ["asset_id"]},
        }
        """
        # Require asset details, build snapshot.
        mir_storage_metadatas, mir_storage_annotations, mir_storage_keywords = cls.load_multiple_storages(
            mir_root=mir_root,
            mir_branch=mir_branch,
            ms_list=[mirpb.MirStorage.MIR_METADATAS, mirpb.MirStorage.MIR_ANNOTATIONS, mirpb.MirStorage.MIR_KEYWORDS],
            mir_task_id=mir_task_id,
            as_dict=True,
        )

        asset_ids_detail: Dict[str, Dict] = dict()
        hid = mir_storage_annotations["head_task_id"]
        if "task_annotations" in mir_storage_annotations:
            pred_annotations = mir_storage_annotations["task_annotations"][hid]["image_annotations"]
        else:
            pred_annotations = {}
        if "ground_truth" in mir_storage_annotations:
            gt_annotations = mir_storage_annotations['ground_truth'].get('image_annotations', {})
        else:
            gt_annotations = {}
        keyword_keyids_list = mir_storage_keywords["keywords"]
        for asset_id, asset_metadata in mir_storage_metadatas["attributes"].items():
            pred_asset_annotations = pred_annotations[asset_id]["annotations"] if asset_id in pred_annotations else []
            gt_asset_annotations = gt_annotations[asset_id]["annotations"] if asset_id in gt_annotations else []
            pred_class_ids = (keyword_keyids_list[asset_id]["predefined_keyids"]
                              if asset_id in keyword_keyids_list else [])
            gt_class_ids = (keyword_keyids_list[asset_id]["gt_predefined_keyids"]
                            if asset_id in keyword_keyids_list else [])
            class_ids = list(set(pred_class_ids) | set(gt_class_ids))
            asset_ids_detail[asset_id] = dict(
                metadata=asset_metadata,
                pred=pred_asset_annotations,
                gt=gt_asset_annotations,
                pred_class_ids=pred_class_ids,
                gt_class_ids=gt_class_ids,
                class_ids=class_ids,
            )

        class_id_to_assets: Dict[int, Set[str]] = defaultdict(set)  # total
        for k, v in mir_storage_keywords.get('pred_idx', {}).get('cis', {}).items():
            class_id_to_assets[k].update(v.get('key_ids', {}))
        for k, v in mir_storage_keywords.get('gt_idx', {}).get('cis', {}).items():
            class_id_to_assets[k].update(v.get('key_ids', {}))

        return dict(
            all_asset_ids=sorted([*mir_storage_metadatas["attributes"].keys()]),  # ordered list.
            asset_ids_detail=asset_ids_detail,
            class_ids_index={k: list(v)
                             for k, v in class_id_to_assets.items()},
            pred_class_ids_index={k: v.get('key_ids')
                                  for k, v in mir_storage_keywords.get('pred_idx', {}).get('cis', {}).items()},
            gt_class_ids_index={k: v.get('key_ids')
                                for k, v in mir_storage_keywords.get('gt_idx', {}).get('cis', {}).items()},
        )

    @classmethod
    def load_dataset_evaluations(cls, mir_root: str, mir_branch: str, mir_task_id: str = '') -> Dict:
        mir_storage_data: mirpb.MirTasks = cls.load_single_storage(mir_root=mir_root,
                                                                   mir_branch=mir_branch,
                                                                   ms=mirpb.MirStorage.MIR_TASKS,
                                                                   mir_task_id=mir_task_id,
                                                                   as_dict=False)
        task = mir_storage_data.tasks[mir_storage_data.head_task_id]
        if not task.evaluation.dataset_evaluations:
            raise MirError(error_code=MirCode.RC_CMD_INVALID_ARGS, error_message="no dataset evaluation")

        dataset_evaluations = cls.__message_to_dict(task.evaluation)
        return dataset_evaluations["dataset_evaluations"]

    @classmethod
    def load_dataset_metadata(cls, mir_root: str, mir_branch: str, mir_task_id: str = '') -> Dict:
        mir_storage_data = cls.load_single_storage(mir_root=mir_root,
                                                   mir_branch=mir_branch,
                                                   ms=mirpb.MirStorage.MIR_METADATAS,
                                                   mir_task_id=mir_task_id,
                                                   as_dict=True)
        return mir_storage_data

    @classmethod
    def _gen_viz_hist(cls, hist_dict: Any) -> List[Dict]:
        return sorted([{'x': k, 'y': v} for k, v in hist_dict.items()], key=lambda e: e['x']),  # type: ignore


def create_task(task_type: 'mirpb.TaskType.V',
                task_id: str,
                message: str,
                new_types: Dict[str, int] = {},
                new_types_added: bool = False,
                return_code: int = 0,
                return_msg: str = '',
                serialized_task_parameters: str = '',
                serialized_executor_config: str = '',
                executor: str = '',
                model_meta: mirpb.ModelMeta = None,
                evaluation: mirpb.Evaluation = None,
                src_revs: str = '',
                dst_rev: str = '') -> mirpb.Task:
    task_dict = {
        'type': task_type,
        'name': message,
        'task_id': task_id,
        'timestamp': int(time.time()),
        'return_code': return_code,
        'return_msg': return_msg,
        'serialized_task_parameters': serialized_task_parameters,
        'serialized_executor_config': serialized_executor_config,
        'new_types': new_types,
        'new_types_added': new_types_added,
        'executor': executor,
        'src_revs': src_revs,
        'dst_rev': dst_rev,
    }
    task: mirpb.Task = mirpb.Task()
    json_format.ParseDict(task_dict, task)

    if model_meta:
        task.model.CopyFrom(model_meta)

    if evaluation:
        task.evaluation.CopyFrom(evaluation)

    return task<|MERGE_RESOLUTION|>--- conflicted
+++ resolved
@@ -82,23 +82,6 @@
     # public: presave actions
     @classmethod
     def __build_annotations_head_task_id(cls, mir_annotations: mirpb.MirAnnotations, head_task_id: str) -> None:
-<<<<<<< HEAD
-=======
-        # TODO: FUNCTION TO BE REMOVED
-        task_annotations_count = len(mir_annotations.task_annotations)
-        if task_annotations_count == 0:
-            mir_annotations.task_annotations[head_task_id].CopyFrom(mirpb.SingleTaskAnnotations())
-        elif task_annotations_count == 1:
-            task_id = list(mir_annotations.task_annotations.keys())[0]
-            if task_id != head_task_id:
-                raise MirRuntimeError(error_code=MirCode.RC_CMD_INVALID_ARGS,
-                                      error_message=f"annotation head task id mismatch: {head_task_id} != {task_id}")
-        elif task_annotations_count > 1:
-            # * now we allows only one task id in each mir_annotations
-            raise MirRuntimeError(error_code=MirCode.RC_CMD_INVALID_MIR_REPO,
-                                  error_message='more then one task ids found in mir_annotations')
-
->>>>>>> 47d16559
         mir_annotations.head_task_id = head_task_id
         mir_annotations.prediction.task_id = head_task_id
 
@@ -112,12 +95,6 @@
             single_task_annotations (mirpb.SingleTaskAnnotations)
             mir_keywords (mirpb.MirKeywords)
         """
-<<<<<<< HEAD
-        # TODO: old fields to be deprecated
-        for asset_id, single_image_annotations in mir_annotations.prediction.image_annotations.items():
-            mir_keywords.keywords[asset_id].predefined_keyids[:] = set(
-                [annotation.class_id for annotation in single_image_annotations.annotations])
-=======
         pred_task_annotations = mir_annotations.task_annotations[mir_annotations.head_task_id]
 
         for asset_id in mir_metadatas.attributes:
@@ -135,10 +112,8 @@
                 mir_keywords.keywords[asset_id].predefined_keyids[:] = pred_cis_set
             if gt_cis_set:
                 mir_keywords.keywords[asset_id].gt_predefined_keyids[:] = gt_cis_set
->>>>>>> 47d16559
-
-        cls.__build_mir_keywords_ci_tag(task_annotations=mir_annotations.prediction,
-                                        keyword_to_index=mir_keywords.pred_idx)
+
+        cls.__build_mir_keywords_ci_tag(task_annotations=pred_task_annotations, keyword_to_index=mir_keywords.pred_idx)
         cls.__build_mir_keywords_ci_tag(task_annotations=mir_annotations.ground_truth,
                                         keyword_to_index=mir_keywords.gt_idx)
 
