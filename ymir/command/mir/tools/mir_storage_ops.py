import os
import time
from typing import Any, List, Dict, Optional, Set

import fasteners  # type: ignore
from google.protobuf import json_format
import yaml

from mir import scm
from mir.commands.checkout import CmdCheckout
from mir.commands.commit import CmdCommit
from mir.protos import mir_command_pb2 as mirpb
from mir.tools import context, exodus, mir_storage, mir_repo_utils, revs_parser, settings as mir_settings
from mir.tools.code import MirCode
from mir.tools.errors import MirError, MirRuntimeError


class MirStorageOps():
    # private: save and load
    @classmethod
    def __save(cls, mir_root: str, mir_datas: Dict['mirpb.MirStorage.V', Any]) -> None:
        # add default members
        mir_tasks: mirpb.MirTasks = mir_datas[mirpb.MirStorage.MIR_TASKS]
        if mirpb.MirStorage.MIR_METADATAS not in mir_datas:
            mir_datas[mirpb.MirStorage.MIR_METADATAS] = mirpb.MirMetadatas()
        if mirpb.MirStorage.MIR_ANNOTATIONS not in mir_datas:
            mir_datas[mirpb.MirStorage.MIR_ANNOTATIONS] = mirpb.MirAnnotations()

        mir_annotations: mirpb.MirAnnotations = mir_datas[mirpb.MirStorage.MIR_ANNOTATIONS]
        cls.__build_annotations_head_task_id(mir_annotations=mir_annotations, head_task_id=mir_tasks.head_task_id)

        # gen mir_keywords
        mir_keywords: mirpb.MirKeywords = mirpb.MirKeywords()
        cls.__build_mir_keywords(single_task_annotations=mir_annotations.task_annotations[mir_annotations.head_task_id],
                                 mir_keywords=mir_keywords)
        mir_datas[mirpb.MirStorage.MIR_KEYWORDS] = mir_keywords

        # gen mir_context
        project_class_ids = context.load(mir_root=mir_root)
        mir_context = mirpb.MirContext()
        cls.__build_mir_context(mir_metadatas=mir_datas[mirpb.MirStorage.MIR_METADATAS],
                                mir_annotations=mir_annotations,
                                mir_keywords=mir_keywords,
                                project_class_ids=project_class_ids,
                                mir_context=mir_context)
        mir_datas[mirpb.MirStorage.MIR_CONTEXT] = mir_context

        # save to file
        for ms, mir_data in mir_datas.items():
            mir_file_path = os.path.join(mir_root, mir_storage.mir_path(ms))
            with open(mir_file_path, "wb") as m_f:
                m_f.write(mir_data.SerializeToString())

    @classmethod
    def __build_annotations_head_task_id(cls, mir_annotations: mirpb.MirAnnotations, head_task_id: str) -> None:
        task_annotations_count = len(mir_annotations.task_annotations)
        if task_annotations_count == 0:
            mir_annotations.task_annotations[head_task_id].CopyFrom(mirpb.SingleTaskAnnotations())
        elif task_annotations_count == 1:
            task_id = list(mir_annotations.task_annotations.keys())[0]
            if task_id != head_task_id:
                raise MirRuntimeError(error_code=MirCode.RC_CMD_INVALID_ARGS,
                                      error_message=f"annotation head task id mismatch: {head_task_id} != {task_id}")
        elif task_annotations_count > 1:
            # * now we allows only one task id in each mir_annotations
            raise MirRuntimeError(error_code=MirCode.RC_CMD_INVALID_MIR_REPO,
                                  error_message='more then one task ids found in mir_annotations')

        mir_annotations.head_task_id = head_task_id

    @classmethod
    def __build_mir_keywords(cls, single_task_annotations: mirpb.SingleTaskAnnotations,
                             mir_keywords: mirpb.MirKeywords) -> None:
        """
        build mir_keywords from single_task_annotations

        Args:
            single_task_annotations (mirpb.SingleTaskAnnotations)
            mir_keywords (mirpb.MirKeywords)
        """
        # build mir_keywords.keywords
        for asset_id, single_image_annotations in single_task_annotations.image_annotations.items():
            mir_keywords.keywords[asset_id].predifined_keyids[:] = set(
                [annotation.class_id for annotation in single_image_annotations.annotations])

        # build mir_keywords.index_predifined_keyids
        mir_keywords.index_predifined_keyids.clear()

        for asset_id, keywords in mir_keywords.keywords.items():
            for key_id in keywords.predifined_keyids:
                mir_keywords.index_predifined_keyids[key_id].asset_ids.append(asset_id)

        # Remove redundant index values and sort
        for key_id, assets in mir_keywords.index_predifined_keyids.items():
            mir_keywords.index_predifined_keyids[key_id].asset_ids[:] = set(
                mir_keywords.index_predifined_keyids[key_id].asset_ids)

    @classmethod
    def __build_mir_context(cls, mir_metadatas: mirpb.MirMetadatas, mir_annotations: mirpb.MirAnnotations,
                            mir_keywords: mirpb.MirKeywords, project_class_ids: List[int],
                            mir_context: mirpb.MirContext) -> None:
        for key_id, assets in mir_keywords.index_predifined_keyids.items():
            mir_context.predefined_keyids_cnt[key_id] = len(assets.asset_ids)

        # project_predefined_keyids_cnt: assets count for project class ids
        #   suppose we have: 13 images for key 5, 15 images for key 6, and proejct_class_ids = [3, 5]
        #   project_predefined_keyids_cnt should be: {3: 0, 5: 13}
        project_positive_asset_ids: Set[str] = set()
        for key_id in project_class_ids:
            if key_id in mir_context.predefined_keyids_cnt:
                mir_context.project_predefined_keyids_cnt[key_id] = mir_context.predefined_keyids_cnt[key_id]
                project_positive_asset_ids.update(mir_keywords.index_predifined_keyids[key_id].asset_ids)
            else:
                mir_context.project_predefined_keyids_cnt[key_id] = 0

        # image_cnt, negative_images_cnt, project_negative_images_cnt
        mir_context.images_cnt = len(mir_metadatas.attributes)
        mir_context.negative_images_cnt = mir_context.images_cnt - len(
            mir_annotations.task_annotations[mir_annotations.head_task_id].image_annotations)
        if project_class_ids:
            mir_context.project_negative_images_cnt = mir_context.images_cnt - len(project_positive_asset_ids)
            # if no project_class_ids, project_negative_images_cnt set to 0

    @classmethod
    def __add_git_tag(cls, mir_root: str, tag: str) -> None:
        repo_git = scm.Scm(root_dir=mir_root, scm_executable='git')
        repo_git.tag(tag)

    # public: save and load
    @classmethod
    def save_and_commit(cls, mir_root: str, mir_branch: str, his_branch: Optional[str], mir_datas: dict,
                        task: mirpb.Task) -> int:
        """
        saves and commit all contents in mir_datas to branch: `mir_branch`;
        branch will be created if not exists, and it's history will be after `his_branch`

        Args:
            mir_root (str): path to mir repo
            mir_branch (str): branch you wish to save to, if not exists, create new one
            his_branch (Optional[str]): if `mir_branch` not exists, this is the branch where you wish to start with
            mir_datas (Dict[mirpb.MirStorage.V, pb_message.Message]): datas you wish to save, need no mir_keywords,
                mir_tasks is needed, if mir_metadatas and mir_annotations not provided, they will be created as empty
                 datasets
            task (mirpb.Task): task for this commit

        Raises:
            MirRuntimeError

        Returns:
            int: result code
        """
        if not mir_root:
            mir_root = '.'
        if not mir_branch:
            raise MirRuntimeError(error_code=MirCode.RC_CMD_INVALID_ARGS, error_message="empty mir branch")
        if mirpb.MirStorage.MIR_KEYWORDS in mir_datas:
            raise MirRuntimeError(error_code=MirCode.RC_CMD_INVALID_ARGS, error_message='need no mir_keywords')
        if mirpb.MirStorage.MIR_CONTEXT in mir_datas:
            raise MirRuntimeError(error_code=MirCode.RC_CMD_INVALID_ARGS, error_message='need no mir_context')
        if mirpb.MirStorage.MIR_TASKS in mir_datas:
            raise MirRuntimeError(error_code=MirCode.RC_CMD_INVALID_ARGS, error_message='need no mir_tasks')
        if not task.name:
            raise MirRuntimeError(error_code=MirCode.RC_CMD_INVALID_ARGS, error_message="empty commit message")
        if not task.task_id:
            raise MirRuntimeError(error_code=MirCode.RC_CMD_INVALID_ARGS, error_message='empty task id')

        mir_tasks: mirpb.MirTasks = mirpb.MirTasks()
        mir_tasks.head_task_id = task.task_id
        mir_tasks.tasks[mir_tasks.head_task_id].CopyFrom(task)
        mir_datas[mirpb.MirStorage.MIR_TASKS] = mir_tasks

        branch_exists = mir_repo_utils.mir_check_branch_exists(mir_root=mir_root, branch=mir_branch)
        if not branch_exists and not his_branch:
            raise MirRuntimeError(error_code=MirCode.RC_CMD_INVALID_BRANCH_OR_TAG,
                                  error_message=f"branch {mir_branch} not exists, and his_branch not provided")

        # checkout to proper branch
        # if mir_branch exists, checkout mir_branch
        # if not exists, checkout his_branch, and checkout -b mir_branch
        if branch_exists:
            his_branch = mir_branch

        lock = fasteners.InterProcessLock(os.path.join(mir_root, '.mir_lock'))
        with lock:
            # checkout to his branch
            # cmd checkout also checks whether current branch is clean
            return_code = CmdCheckout.run_with_args(mir_root=mir_root, commit_id=str(his_branch), branch_new=False)
            if return_code != MirCode.RC_OK:
                return return_code

            # create dest_branch if not exists
            if not branch_exists:
                return_code = CmdCheckout.run_with_args(mir_root=mir_root, commit_id=mir_branch, branch_new=True)
                if return_code != MirCode.RC_OK:
                    return return_code

            cls.__save(mir_root=mir_root, mir_datas=mir_datas)

            ret_code = CmdCommit.run_with_args(mir_root=mir_root, msg=task.name)
            if ret_code != MirCode.RC_OK:
                return ret_code

            # also have a tag for this commit
            cls.__add_git_tag(mir_root=mir_root, tag=revs_parser.join_rev_tid(mir_branch, task.task_id))

        return ret_code

    @classmethod
    def load_single_storage(cls,
                            mir_root: str,
                            mir_branch: str,
                            ms: 'mirpb.MirStorage.V',
                            mir_task_id: str = '',
                            as_dict: bool = False) -> Any:
        rev = revs_parser.join_rev_tid(mir_branch, mir_task_id)

        mir_pb_type = mir_storage.mir_type(ms)
        mir_storage_data = mir_pb_type()
        mir_storage_data.ParseFromString(exodus.read_mir(mir_root=mir_root, rev=rev,
                                                         file_name=mir_storage.mir_path(ms)))

        if as_dict:
            mir_storage_data = json_format.MessageToDict(mir_storage_data,
                                                         preserving_proto_field_name=True,
                                                         use_integers_for_enums=True,
                                                         including_default_value_fields=True)

        return mir_storage_data

    @classmethod
<<<<<<< HEAD
    def load_multiple_storages(cls,
                               mir_root: str,
                               mir_branch: str,
                               ms_list: List['mirpb.MirStorage.V'],
                               mir_task_id: str = '',
                               as_dict: bool = False) -> List[Any]:
        return [
            cls.load_single_storage(
                mir_root=mir_root,
                mir_branch=mir_branch,
                ms=ms,
                mir_task_id=mir_task_id,
                as_dict=as_dict,
            ) for ms in ms_list
        ]
=======
    def load_single_model(cls, mir_root: str, mir_branch: str, mir_task_id: str = '') -> dict:
        mir_storage_data: mirpb.MirTasks = cls.load_single(mir_root=mir_root,
                                                           mir_branch=mir_branch,
                                                           ms=mirpb.MirStorage.MIR_TASKS,
                                                           mir_task_id=mir_task_id,
                                                           as_dict=False)
>>>>>>> 76b2624a

    @classmethod
    def load_single_model(cls, mir_root: str, mir_branch: str, mir_task_id: str = '') -> dict:
        mir_storage_data: mirpb.MirTasks = cls.load_single_storage(mir_root=mir_root,
                                                                   mir_branch=mir_branch,
                                                                   ms=mirpb.MirStorage.MIR_TASKS,
                                                                   mir_task_id=mir_task_id,
                                                                   as_dict=False)
        task = mir_storage_data.tasks[mir_storage_data.head_task_id]
        if not task.model.model_hash:
            raise MirError(error_code=MirCode.RC_CMD_INVALID_ARGS, error_message="no model")

        single_model_dict = json_format.MessageToDict(task.model,
                                                      preserving_proto_field_name=True,
                                                      use_integers_for_enums=True,
                                                      including_default_value_fields=True)
        single_model_dict[mir_settings.TASK_CONTEXT_PARAMETERS_KEY] = task.serialized_task_parameters
        single_model_dict[mir_settings.EXECUTOR_CONFIG_KEY] = yaml.safe_load(task.serialized_executor_config) or {}
        return single_model_dict

    @classmethod
<<<<<<< HEAD
    def load_single_dataset(cls, mir_root: str, mir_branch: str, mir_task_id: str = '') -> dict:
        """
        exampled return data:
        {
            "class_ids_count": {3: 34},
            "ignored_labels": {'cat':5, },
            "negative_info": {
                "negative_images_cnt": 0,
                "project_negative_images_cnt": 0,
            },
            "total_images_cnt": 1,
        }
        """
        mir_storage_tasks, mir_storage_context = cls.load_multiple_storages(
            mir_root=mir_root,
            mir_branch=mir_branch,
            ms_list=[mirpb.MirStorage.MIR_TASKS, mirpb.MirStorage.MIR_CONTEXT],
            mir_task_id=mir_task_id,
            as_dict=False,
        )
        task_storage = mir_storage_tasks.tasks[mir_storage_tasks.head_task_id]

        return Dict(
            class_ids_count=mir_storage_context.predefined_keyids_cnt,
            ignored_labels=task_storage.unknown_types,
            negative_info=dict(
                negative_images_cnt=mir_storage_context.negative_images_cnt,
                project_negative_images_cnt=mir_storage_context.project_negative_images_cnt,
            ),
            total_images_cnt=mir_storage_context.images_cnt,
        )

    @classmethod
    def load_assets_content(cls, mir_root: str, mir_branch: str, mir_task_id: str = '') -> dict:
        """
        exampled return data:
        {
            "all_asset_ids": ["asset_id"],
            "asset_ids_detail": {
                "asset_id": {
                    "metadata": {"asset_type": 2, "width": 1080, "height": 1620},
                    "annotations": [{"box": {"x": 26, "y": 189, "w": 19, "h": 50}, "class_id": 2}],
                    "class_ids": [2],
                }
            },
            "class_ids_index": {2: ["asset_id"]},
        }
        """
        # Require asset details, build snapshot.
        mir_storage_metadatas, mir_storage_annotations, mir_storage_keywords = cls.load_multiple_storages(
            mir_root=mir_root,
            mir_branch=mir_branch,
            ms_list=[mirpb.MirStorage.MIR_METADATAS, mirpb.MirStorage.MIR_ANNOTATIONS, mirpb.MirStorage.MIR_KEYWORDS],
            mir_task_id=mir_task_id,
            as_dict=False,
        )

        asset_ids_detail: Dict[str, Dict] = dict()
        annotations = mir_storage_annotations.task_annotations[mir_storage_annotations.head_task_id].image_annotations
        for asset_id, metadata in mir_storage_metadatas.attributes.items():
            asset_ids_detail[asset_id] = dict(
                metadata=metadata,
                annotations=annotations[asset_id].annotations,
                class_ids=mir_storage_keywords.keywords[asset_id].predifined_keyids,
            )
        return dict(
            all_asset_ids=mir_storage_metadatas.attributes.keys(),
            asset_ids_detail=asset_ids_detail,
            class_ids_index=mir_storage_keywords.index_predifined_keyids,
        )
=======
    def load_branch_contents(cls,
                             mir_root: str,
                             mir_branch: str,
                             mir_task_id: str = '') -> Tuple[dict, dict, dict, dict, dict]:
        mir_storage_data = cls.load(mir_root=mir_root,
                                    mir_branch=mir_branch,
                                    mir_task_id=mir_task_id,
                                    mir_storages=mir_storage.get_all_mir_storage(),
                                    as_dict=True)
        return (mir_storage_data[mirpb.MirStorage.MIR_METADATAS], mir_storage_data[mirpb.MirStorage.MIR_ANNOTATIONS],
                mir_storage_data[mirpb.MirStorage.MIR_KEYWORDS], mir_storage_data[mirpb.MirStorage.MIR_TASKS],
                mir_storage_data[mirpb.MirStorage.MIR_CONTEXT])


# public: presave actions
def build_annotations_head_task_id(mir_annotations: mirpb.MirAnnotations, head_task_id: str) -> None:
    task_annotations_count = len(mir_annotations.task_annotations)
    if task_annotations_count == 0:
        mir_annotations.task_annotations[head_task_id].CopyFrom(mirpb.SingleTaskAnnotations())
    elif task_annotations_count == 1:
        task_id = list(mir_annotations.task_annotations.keys())[0]
        if task_id != head_task_id:
            raise MirRuntimeError(error_code=MirCode.RC_CMD_INVALID_ARGS,
                                  error_message=f"annotation head task id mismatch: {head_task_id} != {task_id}")
    elif task_annotations_count > 1:
        # * now we allows only one task id in each mir_annotations
        raise MirRuntimeError(error_code=MirCode.RC_CMD_INVALID_MIR_REPO,
                              error_message='more then one task ids found in mir_annotations')

    mir_annotations.head_task_id = head_task_id


def build_mir_keywords(single_task_annotations: mirpb.SingleTaskAnnotations, mir_keywords: mirpb.MirKeywords) -> None:
    """
    build mir_keywords from single_task_annotations

    Args:
        single_task_annotations (mirpb.SingleTaskAnnotations)
        mir_keywords (mirpb.MirKeywords)
    """
    # build mir_keywords.keywords
    for asset_id, single_image_annotations in single_task_annotations.image_annotations.items():
        mir_keywords.keywords[asset_id].predifined_keyids[:] = set(
            [annotation.class_id for annotation in single_image_annotations.annotations])

    # build mir_keywords.index_predifined_keyids
    mir_keywords.index_predifined_keyids.clear()

    for asset_id, keywords in mir_keywords.keywords.items():
        for key_id in keywords.predifined_keyids:
            mir_keywords.index_predifined_keyids[key_id].asset_ids.append(asset_id)

    # Remove redundant index values and sort
    for key_id, assets in mir_keywords.index_predifined_keyids.items():
        mir_keywords.index_predifined_keyids[key_id].asset_ids[:] = set(
            mir_keywords.index_predifined_keyids[key_id].asset_ids)


def build_mir_context(mir_metadatas: mirpb.MirMetadatas, mir_annotations: mirpb.MirAnnotations,
                      mir_keywords: mirpb.MirKeywords, project_class_ids: List[int],
                      mir_context: mirpb.MirContext) -> None:
    for key_id, assets in mir_keywords.index_predifined_keyids.items():
        mir_context.predefined_keyids_cnt[key_id] = len(assets.asset_ids)

    # project_predefined_keyids_cnt: assets count for project class ids
    #   suppose we have: 13 images for key 5, 15 images for key 6, and proejct_class_ids = [3, 5]
    #   project_predefined_keyids_cnt should be: {3: 0, 5: 13}
    project_positive_asset_ids: Set[str] = set()
    for key_id in project_class_ids:
        if key_id in mir_context.predefined_keyids_cnt:
            mir_context.project_predefined_keyids_cnt[key_id] = mir_context.predefined_keyids_cnt[key_id]
            project_positive_asset_ids.update(mir_keywords.index_predifined_keyids[key_id].asset_ids)
        else:
            mir_context.project_predefined_keyids_cnt[key_id] = 0

    # image_cnt, negative_images_cnt, project_negative_images_cnt
    mir_context.images_cnt = len(mir_metadatas.attributes)
    mir_context.negative_images_cnt = mir_context.images_cnt - len(
        mir_annotations.task_annotations[mir_annotations.head_task_id].image_annotations)
    if project_class_ids:
        mir_context.project_negative_images_cnt = mir_context.images_cnt - len(project_positive_asset_ids)
        # if no project_class_ids, project_negative_images_cnt set to 0
>>>>>>> 76b2624a


def create_task(task_type: 'mirpb.TaskType.V',
                task_id: str,
                message: str,
                unknown_types: Dict[str, int] = {},
                model_hash: str = '',
                model_mAP: float = 0,
                return_code: int = 0,
                return_msg: str = '',
                serialized_task_parameters: str = '',
                serialized_executor_config: str = '',
                executor: str = '',
                src_revs: str = '',
                dst_rev: str = '') -> mirpb.Task:
    task_dict = {
        'type': task_type,
        'name': message,
        'task_id': task_id,
        'timestamp': int(time.time()),
        'return_code': return_code,
        'return_msg': return_msg,
        'serialized_task_parameters': serialized_task_parameters,
        'serialized_executor_config': serialized_executor_config,
        'unknown_types': unknown_types,
        'model': {
            'model_hash': model_hash,
            'mean_average_precision': model_mAP,
        },
        'executor': executor,
        'src_revs': src_revs,
        'dst_rev': dst_rev,
    }
    task: mirpb.Task = mirpb.Task()
    json_format.ParseDict(task_dict, task)

    return task<|MERGE_RESOLUTION|>--- conflicted
+++ resolved
@@ -52,6 +52,7 @@
                 m_f.write(mir_data.SerializeToString())
 
     @classmethod
+    # public: presave actions
     def __build_annotations_head_task_id(cls, mir_annotations: mirpb.MirAnnotations, head_task_id: str) -> None:
         task_annotations_count = len(mir_annotations.task_annotations)
         if task_annotations_count == 0:
@@ -228,7 +229,6 @@
         return mir_storage_data
 
     @classmethod
-<<<<<<< HEAD
     def load_multiple_storages(cls,
                                mir_root: str,
                                mir_branch: str,
@@ -244,14 +244,6 @@
                 as_dict=as_dict,
             ) for ms in ms_list
         ]
-=======
-    def load_single_model(cls, mir_root: str, mir_branch: str, mir_task_id: str = '') -> dict:
-        mir_storage_data: mirpb.MirTasks = cls.load_single(mir_root=mir_root,
-                                                           mir_branch=mir_branch,
-                                                           ms=mirpb.MirStorage.MIR_TASKS,
-                                                           mir_task_id=mir_task_id,
-                                                           as_dict=False)
->>>>>>> 76b2624a
 
     @classmethod
     def load_single_model(cls, mir_root: str, mir_branch: str, mir_task_id: str = '') -> dict:
@@ -273,7 +265,6 @@
         return single_model_dict
 
     @classmethod
-<<<<<<< HEAD
     def load_single_dataset(cls, mir_root: str, mir_branch: str, mir_task_id: str = '') -> dict:
         """
         exampled return data:
@@ -344,90 +335,6 @@
             asset_ids_detail=asset_ids_detail,
             class_ids_index=mir_storage_keywords.index_predifined_keyids,
         )
-=======
-    def load_branch_contents(cls,
-                             mir_root: str,
-                             mir_branch: str,
-                             mir_task_id: str = '') -> Tuple[dict, dict, dict, dict, dict]:
-        mir_storage_data = cls.load(mir_root=mir_root,
-                                    mir_branch=mir_branch,
-                                    mir_task_id=mir_task_id,
-                                    mir_storages=mir_storage.get_all_mir_storage(),
-                                    as_dict=True)
-        return (mir_storage_data[mirpb.MirStorage.MIR_METADATAS], mir_storage_data[mirpb.MirStorage.MIR_ANNOTATIONS],
-                mir_storage_data[mirpb.MirStorage.MIR_KEYWORDS], mir_storage_data[mirpb.MirStorage.MIR_TASKS],
-                mir_storage_data[mirpb.MirStorage.MIR_CONTEXT])
-
-
-# public: presave actions
-def build_annotations_head_task_id(mir_annotations: mirpb.MirAnnotations, head_task_id: str) -> None:
-    task_annotations_count = len(mir_annotations.task_annotations)
-    if task_annotations_count == 0:
-        mir_annotations.task_annotations[head_task_id].CopyFrom(mirpb.SingleTaskAnnotations())
-    elif task_annotations_count == 1:
-        task_id = list(mir_annotations.task_annotations.keys())[0]
-        if task_id != head_task_id:
-            raise MirRuntimeError(error_code=MirCode.RC_CMD_INVALID_ARGS,
-                                  error_message=f"annotation head task id mismatch: {head_task_id} != {task_id}")
-    elif task_annotations_count > 1:
-        # * now we allows only one task id in each mir_annotations
-        raise MirRuntimeError(error_code=MirCode.RC_CMD_INVALID_MIR_REPO,
-                              error_message='more then one task ids found in mir_annotations')
-
-    mir_annotations.head_task_id = head_task_id
-
-
-def build_mir_keywords(single_task_annotations: mirpb.SingleTaskAnnotations, mir_keywords: mirpb.MirKeywords) -> None:
-    """
-    build mir_keywords from single_task_annotations
-
-    Args:
-        single_task_annotations (mirpb.SingleTaskAnnotations)
-        mir_keywords (mirpb.MirKeywords)
-    """
-    # build mir_keywords.keywords
-    for asset_id, single_image_annotations in single_task_annotations.image_annotations.items():
-        mir_keywords.keywords[asset_id].predifined_keyids[:] = set(
-            [annotation.class_id for annotation in single_image_annotations.annotations])
-
-    # build mir_keywords.index_predifined_keyids
-    mir_keywords.index_predifined_keyids.clear()
-
-    for asset_id, keywords in mir_keywords.keywords.items():
-        for key_id in keywords.predifined_keyids:
-            mir_keywords.index_predifined_keyids[key_id].asset_ids.append(asset_id)
-
-    # Remove redundant index values and sort
-    for key_id, assets in mir_keywords.index_predifined_keyids.items():
-        mir_keywords.index_predifined_keyids[key_id].asset_ids[:] = set(
-            mir_keywords.index_predifined_keyids[key_id].asset_ids)
-
-
-def build_mir_context(mir_metadatas: mirpb.MirMetadatas, mir_annotations: mirpb.MirAnnotations,
-                      mir_keywords: mirpb.MirKeywords, project_class_ids: List[int],
-                      mir_context: mirpb.MirContext) -> None:
-    for key_id, assets in mir_keywords.index_predifined_keyids.items():
-        mir_context.predefined_keyids_cnt[key_id] = len(assets.asset_ids)
-
-    # project_predefined_keyids_cnt: assets count for project class ids
-    #   suppose we have: 13 images for key 5, 15 images for key 6, and proejct_class_ids = [3, 5]
-    #   project_predefined_keyids_cnt should be: {3: 0, 5: 13}
-    project_positive_asset_ids: Set[str] = set()
-    for key_id in project_class_ids:
-        if key_id in mir_context.predefined_keyids_cnt:
-            mir_context.project_predefined_keyids_cnt[key_id] = mir_context.predefined_keyids_cnt[key_id]
-            project_positive_asset_ids.update(mir_keywords.index_predifined_keyids[key_id].asset_ids)
-        else:
-            mir_context.project_predefined_keyids_cnt[key_id] = 0
-
-    # image_cnt, negative_images_cnt, project_negative_images_cnt
-    mir_context.images_cnt = len(mir_metadatas.attributes)
-    mir_context.negative_images_cnt = mir_context.images_cnt - len(
-        mir_annotations.task_annotations[mir_annotations.head_task_id].image_annotations)
-    if project_class_ids:
-        mir_context.project_negative_images_cnt = mir_context.images_cnt - len(project_positive_asset_ids)
-        # if no project_class_ids, project_negative_images_cnt set to 0
->>>>>>> 76b2624a
 
 
 def create_task(task_type: 'mirpb.TaskType.V',
