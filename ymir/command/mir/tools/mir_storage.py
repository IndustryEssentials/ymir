import hashlib
import os

from mir.tools.errors import MirCode, MirRuntimeError


<<<<<<< HEAD
MIR_ASSOCIATED_FILES = ['.git', '.gitattributes', '.gitignore', '.mir', '.mir_lock']


=======
>>>>>>> 1e04c850
# assets
def locate_asset_path(location: str, hash: str) -> str:
    asset_path = get_asset_storage_path(location=location, hash=hash, make_dirs=False, need_sub_folder=True)
    if os.path.isfile(asset_path):
        return asset_path

    asset_path = get_asset_storage_path(location=location, hash=hash, make_dirs=False, need_sub_folder=False)
    if os.path.isfile(asset_path):
        return asset_path

    raise MirRuntimeError(error_code=MirCode.RC_CMD_INVALID_ARGS, error_message=f"cannot locate asset: {hash}")


def get_asset_storage_path(location: str, hash: str, make_dirs: bool = True, need_sub_folder: bool = True) -> str:
    if not need_sub_folder:
        return os.path.join(location, hash)

    sub_dir = os.path.join(location, hash[-2:])
    if make_dirs:
        os.makedirs(sub_dir, exist_ok=True)
    return os.path.join(sub_dir, hash)


def sha1sum_for_file(file_path: str) -> str:
    """
    get sha1sum for file, raises FileNotFoundError if file not found
    """
    h = hashlib.sha1()
    with open(file_path, "rb") as f:
        chunk = b'0'
        while chunk != b'':
            chunk = f.read(h.block_size)
            h.update(chunk)
    return h.hexdigest()<|MERGE_RESOLUTION|>--- conflicted
+++ resolved
@@ -4,12 +4,6 @@
 from mir.tools.errors import MirCode, MirRuntimeError
 
 
-<<<<<<< HEAD
-MIR_ASSOCIATED_FILES = ['.git', '.gitattributes', '.gitignore', '.mir', '.mir_lock']
-
-
-=======
->>>>>>> 1e04c850
 # assets
 def locate_asset_path(location: str, hash: str) -> str:
     asset_path = get_asset_storage_path(location=location, hash=hash, make_dirs=False, need_sub_folder=True)
