--- conflicted
+++ resolved
@@ -105,11 +105,7 @@
         for i in range(0, len(points_list), 2):
             obj_anno.polygon.append(mirpb.IntPoint(x=int(points_list[i]), y=int(points_list[i + 1]), z=0))
     else:
-<<<<<<< HEAD
-        obj_anno.type = mirpb.ObjectType.OT_DET_BOX if 'bbox' in anno_dict else mirpb.OT_UNKNOWN
-=======
         obj_anno.type = mirpb.ObjectType.OT_DET_BOX
->>>>>>> 55a7d07d
 
     bbox_list = anno_dict['bbox']
     obj_anno.box.x = int(bbox_list[0])
