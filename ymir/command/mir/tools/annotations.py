from collections import defaultdict
import enum
import json
import logging
import os
<<<<<<< HEAD
from typing import Any, Callable, Dict, List, Set, Tuple, Union
=======
from typing import Any, Callable, Dict, List, Optional, Union
>>>>>>> c39c43d9

from google.protobuf.json_format import ParseDict
import xmltodict
import yaml

from mir.tools import class_ids
from mir.tools.code import MirCode
from mir.tools.errors import MirRuntimeError
from mir.tools.settings import COCO_JSON_NAME
from mir.tools.phase_logger import PhaseLoggerCenter
from mir.protos import mir_command_pb2 as mirpb


class UnknownTypesStrategy(str, enum.Enum):
    STOP = 'stop'
    IGNORE = 'ignore'
    ADD = 'add'


def parse_anno_format(anno_format_str: str) -> "mirpb.ExportFormat.V":
    _anno_dict: Dict[str, mirpb.ExportFormat.V] = {
        # compatible with legacy format.
        "voc": mirpb.ExportFormat.EF_VOC_XML,
        "ark": mirpb.ExportFormat.EF_ARK_TXT,
        "ls_json": mirpb.ExportFormat.EF_LS_JSON,
        "det-voc": mirpb.ExportFormat.EF_VOC_XML,
        "det-ark": mirpb.ExportFormat.EF_ARK_TXT,
        "det-ls-json": mirpb.ExportFormat.EF_LS_JSON,
        "seg-coco": mirpb.ExportFormat.EF_COCO_JSON,
    }
    return _anno_dict.get(anno_format_str.lower(), mirpb.ExportFormat.EF_NO_ANNOTATIONS)


def parse_anno_type(anno_type_str: str) -> "mirpb.ObjectType.V":
    _anno_dict: Dict[str, mirpb.ObjectType.V] = {
        "det-box": mirpb.ObjectType.OT_DET_BOX,
        "seg": mirpb.ObjectType.OT_SEG,
    }
    return _anno_dict.get(anno_type_str.lower(), mirpb.ObjectType.OT_UNKNOWN)


def _annotation_parse_func(anno_type: "mirpb.ObjectType.V") -> Callable:
    _func_dict: Dict["mirpb.ObjectType.V", Callable] = {
        mirpb.ObjectType.OT_DET_BOX: _import_annotations_voc_xml,
        mirpb.ObjectType.OT_SEG: import_annotations_coco_json,
    }
    if anno_type not in _func_dict:
        raise NotImplementedError()
    return _func_dict[anno_type]


def _voc_object_dict_to_annotation(object_dict: dict, cid: int) -> mirpb.ObjectAnnotation:
    # Fill shared fields.
    annotation = mirpb.ObjectAnnotation()
    annotation.class_id = cid
    annotation.score = float(object_dict.get('confidence', '-1.0'))
    annotation.anno_quality = float(object_dict.get('box_quality', '-1.0'))
    tags = object_dict.get('tags', {})  # tags could be None
    if tags:
        annotation.tags.update(tags)

    if object_dict.get('bndbox'):
        bndbox_dict: Dict[str, Any] = object_dict['bndbox']
        xmin = int(float(bndbox_dict['xmin']))
        ymin = int(float(bndbox_dict['ymin']))
        xmax = int(float(bndbox_dict['xmax']))
        ymax = int(float(bndbox_dict['ymax']))
        width = xmax - xmin + 1
        height = ymax - ymin + 1

        annotation.box.x = xmin
        annotation.box.y = ymin
        annotation.box.w = width
        annotation.box.h = height
        annotation.box.rotate_angle = float(bndbox_dict.get('rotate_angle', '0.0'))
    else:
        raise MirRuntimeError(error_code=MirCode.RC_CMD_INVALID_ARGS, error_message='no value for bndbox')
    return annotation


def _coco_object_dict_to_annotation(anno_dict: dict, category_id_to_cids: Dict[int, int],
                                    class_type_manager: class_ids.UserLabels) -> Optional[mirpb.ObjectAnnotation]:
    if 'bbox' not in anno_dict or len(anno_dict['bbox']) != 4:
        return None

    obj_anno = mirpb.ObjectAnnotation()

    # box, polygon and mask
    seg_obj = anno_dict.get('segmentation')
    if isinstance(seg_obj, dict):  # mask
        obj_anno.type = mirpb.ObjectType.OT_SEG_MASK
        obj_anno.mask = seg_obj['counts']
    elif isinstance(seg_obj, list):  # polygon
        if len(seg_obj) > 1:
            raise NotImplementedError('Multi polygons not supported')

        obj_anno.type = mirpb.ObjectType.OT_SEG_POLYGON
        points_list = seg_obj[0]
        for i in range(0, len(points_list), 2):
            obj_anno.polygon.append(mirpb.IntPoint(x=int(points_list[i]), y=int(points_list[i + 1]), z=0))
    else:
        obj_anno.type = mirpb.ObjectType.OT_DET_BOX

    bbox_list = anno_dict['bbox']
    obj_anno.box.x = int(bbox_list[0])
    obj_anno.box.y = int(bbox_list[1])
    obj_anno.box.w = int(bbox_list[2])
    obj_anno.box.h = int(bbox_list[3])

    obj_anno.iscrowd = anno_dict.get('iscrowd', 0)
    obj_anno.class_id = category_id_to_cids[anno_dict['category_id']]
    obj_anno.class_name = class_type_manager.main_name_for_id(obj_anno.class_id)

    # ymir defined
    obj_anno.cm = mirpb.ConfusionMatrixType.NotSet
    obj_anno.det_link_id = -1
    obj_anno.score = float(anno_dict.get('confidence', '-1.0'))
    obj_anno.anno_quality = float(anno_dict.get('box_quality', '-1.0'))

    return obj_anno


def import_annotations(mir_annotation: mirpb.MirAnnotations, label_storage_file: str, prediction_dir_path: str,
                       groundtruth_dir_path: str, file_name_to_asset_ids: Dict[str, str],
                       unknown_types_strategy: UnknownTypesStrategy, anno_type: "mirpb.ObjectType.V",
                       phase: str) -> Dict[str, int]:
    anno_import_result: Dict[str, int] = defaultdict(int)

    # read type_id_name_dict and type_name_id_dict
    class_type_manager = class_ids.load_or_create_userlabels(label_storage_file=label_storage_file)
    logging.info("loaded type id and names: %d", len(class_type_manager.all_ids()))

    if prediction_dir_path:
        logging.info(f"wrting prediction in {prediction_dir_path}")
        _import_annotations_from_dir(
            file_name_to_asset_ids=file_name_to_asset_ids,
            mir_annotation=mir_annotation,
            annotations_dir_path=prediction_dir_path,
            class_type_manager=class_type_manager,
            unknown_types_strategy=unknown_types_strategy,
            accu_new_class_names=anno_import_result,
            image_annotations=mir_annotation.prediction,
            anno_type=anno_type,
        )
        _import_annotation_meta(class_type_manager=class_type_manager,
                                annotations_dir_path=prediction_dir_path,
                                task_annotations=mir_annotation.prediction)
    PhaseLoggerCenter.update_phase(phase=phase, local_percent=0.5)

    if groundtruth_dir_path:
        logging.info(f"wrting ground-truth in {groundtruth_dir_path}")
        _import_annotations_from_dir(
            file_name_to_asset_ids=file_name_to_asset_ids,
            mir_annotation=mir_annotation,
            annotations_dir_path=groundtruth_dir_path,
            class_type_manager=class_type_manager,
            unknown_types_strategy=unknown_types_strategy,
            accu_new_class_names=anno_import_result,
            image_annotations=mir_annotation.ground_truth,
            anno_type=anno_type,
        )
    PhaseLoggerCenter.update_phase(phase=phase, local_percent=1.0)

    if unknown_types_strategy == UnknownTypesStrategy.STOP and anno_import_result:
        raise MirRuntimeError(error_code=MirCode.RC_CMD_UNKNOWN_TYPES,
                              error_message=f"{list(anno_import_result.keys())}")

    return anno_import_result


def _import_annotations_from_dir(file_name_to_asset_ids: Dict[str, str], mir_annotation: mirpb.MirAnnotations,
                                 annotations_dir_path: str, class_type_manager: class_ids.UserLabels,
                                 unknown_types_strategy: UnknownTypesStrategy, accu_new_class_names: Dict[str, int],
                                 image_annotations: mirpb.SingleTaskAnnotations,
                                 anno_type: "mirpb.ObjectType.V") -> None:
    image_annotations.type = anno_type
    _annotation_parse_func(anno_type)(
        file_name_to_asset_ids=file_name_to_asset_ids,
        mir_annotation=mir_annotation,
        annotations_dir_path=annotations_dir_path,
        class_type_manager=class_type_manager,
        unknown_types_strategy=unknown_types_strategy,
        accu_new_class_names=accu_new_class_names,
        image_annotations=image_annotations,
    )

    logging.warning(f"imported {len(image_annotations.image_annotations)} / {len(file_name_to_asset_ids)} annotations")


def _import_annotations_voc_xml(file_name_to_asset_ids: Dict[str, str], mir_annotation: mirpb.MirAnnotations,
                                annotations_dir_path: str, class_type_manager: class_ids.UserLabels,
                                unknown_types_strategy: UnknownTypesStrategy, accu_new_class_names: Dict[str, int],
                                image_annotations: mirpb.SingleTaskAnnotations) -> None:
    add_if_not_found = (unknown_types_strategy == UnknownTypesStrategy.ADD)
    for filename, asset_hash in file_name_to_asset_ids.items():
        # for each asset, import it's annotations
        annotation_file = os.path.join(annotations_dir_path, os.path.splitext(filename)[0] + '.xml')
        if not os.path.isfile(annotation_file):
            continue

        with open(annotation_file, 'r') as f:
            annos_xml_str = f.read()
        if not annos_xml_str:
            logging.error(f"cannot open annotation_file: {annotation_file}")
            continue

        annos_dict: dict = xmltodict.parse(annos_xml_str)['annotation']
        # cks
        cks = annos_dict.get('cks', {})  # cks could be None
        if cks:
            mir_annotation.image_cks[asset_hash].cks.update(cks)
        mir_annotation.image_cks[asset_hash].image_quality = float(annos_dict.get('image_quality', '-1.0'))

        # annotations and tags
        objects: Union[List[dict], dict] = annos_dict.get('object', [])
        if isinstance(objects, dict):
            # when there's only ONE object node in xml, it will be parsed to a dict, not a list
            objects = [objects]

        anno_idx = 0
        for object_dict in objects:
            cid, new_type_name = class_type_manager.id_and_main_name_for_name(name=object_dict['name'])

            # check if seen this class_name.
            if new_type_name in accu_new_class_names:
                accu_new_class_names[new_type_name] += 1
            else:
                # for unseen class_name, only care about negative cid.
                if cid < 0:
                    if add_if_not_found:
                        cid, _ = class_type_manager.add_main_name(main_name=new_type_name)
                    accu_new_class_names[new_type_name] = 0

            if cid >= 0:
                annotation = _voc_object_dict_to_annotation(object_dict, cid)
                annotation.index = anno_idx
                image_annotations.image_annotations[asset_hash].boxes.append(annotation)
                anno_idx += 1


def import_annotations_coco_json(file_name_to_asset_ids: Dict[str, str], mir_annotation: mirpb.MirAnnotations,
                                 annotations_dir_path: str, class_type_manager: class_ids.UserLabels,
                                 unknown_types_strategy: UnknownTypesStrategy, accu_new_class_names: Dict[str, int],
                                 image_annotations: mirpb.SingleTaskAnnotations,
                                 coco_json_filename: str = COCO_JSON_NAME) -> None:
    add_if_not_found = (unknown_types_strategy == UnknownTypesStrategy.ADD)

    coco_file_path = os.path.join(annotations_dir_path, coco_json_filename)
    with open(coco_file_path, 'r') as f:
        coco_obj = json.loads(f.read())
        images_list = coco_obj['images']
        categories_list = coco_obj['categories']
        annotations_list = coco_obj['annotations']

    if not images_list or not isinstance(images_list, list):
        raise MirRuntimeError(error_code=MirCode.RC_CMD_INVALID_FILE,
                              error_message=f"Can not find images list in coco json: {coco_file_path}")
    if not isinstance(categories_list, list):
        raise MirRuntimeError(error_code=MirCode.RC_CMD_INVALID_FILE,
                              error_message=f"Can not find categories list in coco json: {coco_file_path}")
    if not isinstance(annotations_list, list):
        raise MirRuntimeError(error_code=MirCode.RC_CMD_INVALID_FILE,
                              error_message=f"Can not find annotations list in coco json: {coco_file_path}")

    unhashed_filenames_cnt = 0
    unknown_category_ids_cnt = 0
    unknown_image_objects_cnt = 0
    irregular_objects_cnt = 0

    # images_list -> image_id_to_hashes (key: coco image id, value: ymir asset hash)
    image_id_to_hashes: Dict[int, str] = {}
    for v in images_list:
        filename = v['file_name']
        if filename not in file_name_to_asset_ids:
            unhashed_filenames_cnt += 1
            continue
        image_id_to_hashes[v['id']] = file_name_to_asset_ids[filename]

    # categories_list -> category_id_to_cids (key: coco category id, value: ymir class id)
    category_id_to_cids: Dict[int, int] = {}
    for v in categories_list:
        name = v['name']
        cid, _ = class_type_manager.id_and_main_name_for_name(name)
        if cid >= 0:
            category_id_to_cids[v['id']] = cid
        else:
            accu_new_class_names[name] = 0
            if add_if_not_found:
                cid, _ = class_type_manager.add_main_name(name)
                category_id_to_cids[v['id']] = cid

    for anno_dict in annotations_list:
        if anno_dict['category_id'] not in category_id_to_cids:
            unknown_category_ids_cnt += 1
            continue
        if anno_dict['image_id'] not in image_id_to_hashes:
            unknown_image_objects_cnt += 1
            continue

        obj_anno = _coco_object_dict_to_annotation(anno_dict=anno_dict,
                                                   category_id_to_cids=category_id_to_cids,
                                                   class_type_manager=class_type_manager)
        if not obj_anno:
            irregular_objects_cnt += 1
            continue
        asset_hash = image_id_to_hashes[anno_dict['image_id']]
        obj_anno.index = len(image_annotations.image_annotations[asset_hash].boxes)
        image_annotations.image_annotations[asset_hash].boxes.append(obj_anno)

    logging.info(f"count of unhashed file names in images list: {unhashed_filenames_cnt}")
    logging.info(f"count of unknown category ids in categories list: {unknown_category_ids_cnt}")
    logging.info(f"count of objects with unknown image ids in annotations list: {unknown_image_objects_cnt}")
    logging.info(f"count of irregular objects (missing bbox field, etc.): {irregular_objects_cnt}")


def _import_annotation_meta(class_type_manager: class_ids.UserLabels, annotations_dir_path: str,
                            task_annotations: mirpb.SingleTaskAnnotations) -> None:
    annotation_meta_path = os.path.join(annotations_dir_path, 'meta.yaml')
    if not os.path.isfile(annotation_meta_path):
        return

    try:
        with open(annotation_meta_path, 'r') as f:
            annotation_meta_dict = yaml.safe_load(f)
    except Exception:
        annotation_meta_dict = None
    if not isinstance(annotation_meta_dict, dict):
        raise MirRuntimeError(error_code=MirCode.RC_CMD_INVALID_META_YAML_FILE,
                              error_message='Invalid meta.yaml')

    # model
    if 'model' in annotation_meta_dict:
        ParseDict(annotation_meta_dict['model'], task_annotations.model)

    # eval_class_ids
    eval_class_names = annotation_meta_dict.get('eval_class_names') or task_annotations.model.class_names
    task_annotations.eval_class_ids[:] = set(
        class_type_manager.id_for_names(list(eval_class_names), drop_unknown_names=True)[0])

    # executor_config
    if 'executor_config' in annotation_meta_dict:
        task_annotations.executor_config = json.dumps(annotation_meta_dict['executor_config'])


def copy_annotations_pred_meta(src_task_annotations: mirpb.SingleTaskAnnotations,
                               dst_task_annotations: mirpb.SingleTaskAnnotations) -> None:
    dst_task_annotations.eval_class_ids[:] = src_task_annotations.eval_class_ids
    dst_task_annotations.executor_config = src_task_annotations.executor_config
    dst_task_annotations.model.CopyFrom(src_task_annotations.model)


# copy
def map_and_filter_annotations(mir_annotations: mirpb.MirAnnotations, data_label_storage_file: str,
                               label_storage_file: str) -> List[str]:
    """
    re-map and filter class ids for ground truth and prediction

    Args:
        mir_annotations (mirpb.MirAnnotations): in/out, pred and gt to be updated
        data_label_storage_file (str): in, source label storage file
        label_storage_file (str): in, dest label storage file

    Returns:
        List[str]: unknown class names
    """
    if (data_label_storage_file == label_storage_file
            or (len(mir_annotations.prediction.image_annotations) == 0
                and len(mir_annotations.ground_truth.image_annotations) == 0)):
        # no need to make any changes to annotations
        return []

    src_class_id_mgr = class_ids.load_or_create_userlabels(label_storage_file=data_label_storage_file)
    dst_class_id_mgr = class_ids.load_or_create_userlabels(label_storage_file=label_storage_file)

    cids_mapping = {
        src_class_id_mgr.id_and_main_name_for_name(n)[0]: dst_class_id_mgr.id_and_main_name_for_name(n)[0]
        for n in src_class_id_mgr.all_main_names()
    }
    known_cids_mapping = {k: v for k, v in cids_mapping.items() if v >= 0}

    for sia in mir_annotations.prediction.image_annotations.values():
        for oa in sia.boxes:
            if oa.class_id in known_cids_mapping:
                oa.class_id = known_cids_mapping[oa.class_id]
            else:
                sia.boxes.remove(oa)
    for sia in mir_annotations.ground_truth.image_annotations.values():
        for oa in sia.boxes:
            if oa.class_id in known_cids_mapping:
                oa.class_id = known_cids_mapping[oa.class_id]
            else:
                sia.boxes.remove(oa)

    mir_annotations.prediction.eval_class_ids[:] = [
        known_cids_mapping[cid] for cid in mir_annotations.prediction.eval_class_ids if cid in known_cids_mapping
    ]

    return src_class_id_mgr.main_name_for_ids(list(cids_mapping.keys() - known_cids_mapping.keys()))


# filter and sampling
def filter_annotations_by_asset_ids(mir_annotations: mirpb.MirAnnotations,
                                    asset_ids_set: Set[str]) -> None:
    """
    filter mir_annotations by asset_ids_set in place

    Args:
        mir_annotations (mirpb.MirAnnotations), in/out: pred and gt to be filtered
        asset_ids_set (Set[str]), in: asset ids

    Returns:
        mirpb.MirAnnotations: matched gt and pred
    """
    for asset_ids_dict in [
            mir_annotations.ground_truth.image_annotations,
            mir_annotations.prediction.image_annotations,
            mir_annotations.image_cks,
    ]:
        exclude_asset_ids = set(asset_ids_dict.keys()) - asset_ids_set  # type: ignore
        for asset_id in exclude_asset_ids:
            del asset_ids_dict[asset_id]  # type: ignore


# merge
def merge_annotations(host_mir_annotations: mirpb.MirAnnotations, guest_mir_annotations: mirpb.MirAnnotations,
                      strategy: str) -> None:
    """
    add all annotations in guest_mir_annotations into host_mir_annotations

    Args:
        host_mir_annotations (mirpb.MirAnnotations), in/out: host annotations
        guest_mir_annotations (mirpb.MirAnnotations), in: guest annotations
        strategy (str), in: host, guest, stop

    Raises:
        MirRuntimeError: if host or guest annotations empty, or conflicts occured in strategy stop
    """
    _merge_pair_annotations(host_annotation=host_mir_annotations.prediction,
                            guest_annotation=guest_mir_annotations.prediction,
                            strategy=strategy)
    _merge_pair_annotations(host_annotation=host_mir_annotations.ground_truth,
                            guest_annotation=guest_mir_annotations.ground_truth,
                            strategy=strategy)

    _merge_annotation_asset_ids_dict(host_asset_ids_dict=host_mir_annotations.image_cks,
                                     guest_asset_ids_dict=guest_mir_annotations.image_cks,
                                     strategy=strategy)

    host_mir_annotations.prediction.eval_class_ids.extend(guest_mir_annotations.prediction.eval_class_ids)


def _merge_pair_annotations(host_annotation: mirpb.SingleTaskAnnotations, guest_annotation: mirpb.SingleTaskAnnotations,
                            strategy: str) -> None:
    if (host_annotation.type != mirpb.ObjectType.OT_UNKNOWN and guest_annotation.type != mirpb.ObjectType.OT_UNKNOWN
            and host_annotation.type != guest_annotation.type):
        raise MirRuntimeError(error_code=MirCode.RC_CMD_INVALID_OBJECT_TYPE,
                              error_message='host and guest object type mismatch')

    host_annotation.type = host_annotation.type or guest_annotation.type

    _merge_annotation_asset_ids_dict(host_asset_ids_dict=host_annotation.image_annotations,
                                     guest_asset_ids_dict=guest_annotation.image_annotations,
                                     strategy=strategy)


def _merge_annotation_asset_ids_dict(host_asset_ids_dict: Any,
                                     guest_asset_ids_dict: Any, strategy: str) -> None:
    _, guest_only_ids, joint_ids = match_asset_ids(set(host_asset_ids_dict.keys()),
                                                   set(guest_asset_ids_dict.keys()))
    if strategy == "stop" and joint_ids:
        raise MirRuntimeError(error_code=MirCode.RC_CMD_MERGE_ERROR,
                              error_message='found conflict image cks in strategy stop')

    asset_ids = (joint_ids | guest_only_ids) if strategy.lower() == "guest" else guest_only_ids
    for asset_id in asset_ids:
        host_asset_ids_dict[asset_id].CopyFrom(guest_asset_ids_dict[asset_id])


def match_asset_ids(host_ids: set, guest_ids: set) -> Tuple[set, set, set]:
    """
    match asset ids

    Args:
        host_ids (set): host ids
        guest_ids (set): guest ids

    Returns:
        Tuple[set, set, set]: host_only_ids, guest_only_ids, joint_ids
    """
    insets = host_ids & guest_ids
    return (host_ids - insets, guest_ids - insets, insets)<|MERGE_RESOLUTION|>--- conflicted
+++ resolved
@@ -3,11 +3,7 @@
 import json
 import logging
 import os
-<<<<<<< HEAD
-from typing import Any, Callable, Dict, List, Set, Tuple, Union
-=======
-from typing import Any, Callable, Dict, List, Optional, Union
->>>>>>> c39c43d9
+from typing import Any, Callable, Dict, List, Optional, Set, Tuple, Union
 
 from google.protobuf.json_format import ParseDict
 import xmltodict
