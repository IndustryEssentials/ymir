--- conflicted
+++ resolved
@@ -263,23 +263,17 @@
         raise MirRuntimeError(error_code=MirCode.RC_CMD_INVALID_FILE,
                               error_message=f"Can not find annotations list in coco json: {coco_file_path}")
 
-<<<<<<< HEAD
-=======
     unhashed_filenames_cnt = 0
     unknown_category_ids_cnt = 0
     unknown_image_objects_cnt = 0
 
->>>>>>> 5e711109
     # images_list -> image_id_to_hashes (key: coco image id, value: ymir asset hash)
     filename_to_hashes = {v: k for k, v in map_hashed_filename.items()}
     image_id_to_hashes: Dict[int, str] = {}
     for v in images_list:
         filename = os.path.splitext(v['file_name'])[0]
         if filename not in filename_to_hashes:
-<<<<<<< HEAD
-=======
             unhashed_filenames_cnt += 1
->>>>>>> 5e711109
             continue
         image_id_to_hashes[v['id']] = filename_to_hashes[filename]
 
@@ -288,17 +282,6 @@
     for v in categories_list:
         name = v['name']
         cid, _ = class_type_manager.id_and_main_name_for_name(name)
-<<<<<<< HEAD
-        if cid < 0:
-            accu_new_class_names[name] = 0
-            if add_if_not_found:
-                cid, _ = class_type_manager.add_main_name(name)
-        if cid >= 0:
-            category_id_to_cids[v['id']] = cid
-
-    for anno_dict in annotations_list:
-        if anno_dict['category_id'] not in category_id_to_cids or anno_dict['image_id'] not in image_id_to_hashes:
-=======
         if cid >= 0:
             category_id_to_cids[v['id']] = cid
         else:
@@ -313,7 +296,6 @@
             continue
         if anno_dict['image_id'] not in image_id_to_hashes:
             unknown_image_objects_cnt += 1
->>>>>>> 5e711109
             continue
 
         obj_anno = _coco_object_dict_to_annotation(anno_dict=anno_dict,
@@ -323,14 +305,11 @@
         obj_anno.index = len(image_annotations.image_annotations[asset_hash].boxes)
         image_annotations.image_annotations[asset_hash].boxes.append(obj_anno)
 
-<<<<<<< HEAD
-=======
     if unhashed_filenames_cnt or unknown_category_ids_cnt or unknown_image_objects_cnt:
         logging.warning(f"count of unhashed file names in images list: {unhashed_filenames_cnt}")
         logging.warning(f"count of unknown category ids in categories list: {unknown_category_ids_cnt}")
         logging.warning(f"count of objects with unknown image ids in annotations list: {unknown_image_objects_cnt}")
 
->>>>>>> 5e711109
 
 def _import_annotation_meta(class_type_manager: class_ids.UserLabels, annotations_dir_path: str,
                             task_annotations: mirpb.SingleTaskAnnotations) -> None:
