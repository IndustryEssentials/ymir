import logging
from typing import List, Tuple

from mir.tools import mir_storage_ops, revs_parser, det_eval_coco, det_eval_voc
from mir.tools.det_eval_utils import MirDataset
from mir.protos import mir_command_pb2 as mirpb


<<<<<<< HEAD
=======
class MirCoco:
    def __init__(self,
                 mir_metadatas: mirpb.MirMetadatas,
                 mir_annotations: mirpb.MirAnnotations,
                 mir_keywords: mirpb.MirKeywords,
                 conf_thr: float,
                 dataset_id: str,
                 as_gt: bool,
                 asset_ids: Iterable[str] = None) -> None:
        """
        creates MirCoco instance

        Args:
            mir_metadatas (mirpb.MirMetadatas): metadatas
            mir_annotations (mirpb.MirAnnotations): annotations
            mir_keywords (mirpb.MirKeywords): keywords
            conf_thr (float): lower bound of annotation confidence score
            as_gt (bool): if false, use preds in mir_annotations and mir_keywords, if true, use gt
            asset_ids (Iterable[str]): asset ids you want to include in MirCoco instance, None means include all
        """
        task_annotations = mir_annotations.ground_truth if as_gt else mir_annotations.prediction
        keyword_to_idx = mir_keywords.gt_idx if as_gt else mir_keywords.pred_idx

        if len(mir_metadatas.attributes) == 0:
            raise MirRuntimeError(error_code=MirCode.RC_CMD_INVALID_ARGS,
                                  error_message='no assets in evaluated dataset')
        if len(task_annotations.image_annotations) == 0:
            raise MirRuntimeError(error_code=MirCode.RC_CMD_NO_ANNOTATIONS,
                                  error_message='no annotations in evaluated dataset')

        # ordered list of asset / image ids
        self._ordered_asset_ids = sorted(asset_ids or mir_metadatas.attributes.keys())
        # key: asset id, value: index in `self._ordered_asset_ids`
        self._asset_id_to_ordered_idxes = {asset_id: idx for idx, asset_id in enumerate(self._ordered_asset_ids)}
        # ordered list of class / category ids
        self._ordered_class_ids = sorted(list(keyword_to_idx.cis.keys()))
        self._ck_idx: Dict[str, mirpb.AssetAnnoIndex] = {key: value for key, value in mir_keywords.ck_idx.items()}

        self.img_cat_to_annotations: Dict[Tuple[int, int], List[dict]] = defaultdict(list)
        annos = self._get_annotations(single_task_annotations=task_annotations,
                                      asset_idxes=self.get_asset_idxes(),
                                      class_ids=self.get_class_ids(),
                                      conf_thr=None if as_gt else conf_thr)
        for anno in annos:
            self.img_cat_to_annotations[anno['asset_idx'], anno['class_id']].append(anno)

        self._task_annotations = task_annotations

        self._dataset_id = dataset_id

    @property
    def ck_idx(self) -> Dict[str, mirpb.AssetAnnoIndex]:
        return self._ck_idx

    @property
    def asset_id_to_ordered_idxes(self) -> Dict[str, int]:
        return self._asset_id_to_ordered_idxes

    @property
    def dataset_id(self) -> str:
        return self._dataset_id

    def _get_annotations(self, single_task_annotations: mirpb.SingleTaskAnnotations, asset_idxes: List[int],
                         class_ids: List[int], conf_thr: Optional[float]) -> List[dict]:
        """
        get all annotations list for asset ids and class ids

        if asset_idxes and class_ids provided, only returns filtered annotations

        Args:
            single_task_annotations (mirpb.SingleTaskAnnotations): annotations
            asset_idxes (List[int]): asset ids, if not provided, returns annotations for all images
            class_ids (List[int]): class ids, if not provided, returns annotations for all classe
            conf_thr (float): confidence threshold of bbox, set to None if you want all annotations

        Returns:
            a list of annotations and asset ids
            each element is a dict, and has following keys and values:
                asset_id: str, image / asset id
                asset_idx: int, position of asset id in `self.get_asset_ids()`
                id: int, id for a single annotation
                class_id: int, category / class id
                area: int, area of bbox
                bbox: List[int], bounding box, xywh
                score: float, confidence of bbox
                iscrowd: always 0 because mir knows nothing about it
        """
        result_annotations_list: List[dict] = []

        if not asset_idxes:
            asset_idxes = self.get_asset_idxes()

        annotation_idx = 1
        for asset_idx in asset_idxes:
            asset_id = self._ordered_asset_ids[asset_idx]
            if asset_id not in single_task_annotations.image_annotations:
                continue

            single_image_annotations = single_task_annotations.image_annotations[asset_id]
            for annotation in single_image_annotations.annotations:
                if class_ids and annotation.class_id not in class_ids:
                    continue
                if conf_thr is not None and annotation.score < conf_thr:
                    continue

                annotation_dict = {
                    'asset_id': asset_id,
                    'asset_idx': asset_idx,
                    'id': annotation_idx,
                    'class_id': annotation.class_id,
                    'area': annotation.box.w * annotation.box.h,
                    'bbox': [annotation.box.x, annotation.box.y, annotation.box.w, annotation.box.h],
                    'score': annotation.score,
                    'iscrowd': 0,
                    'ignore': 0,
                    'cm': {},  # key: (iou_thr_idx, maxDet), value: (ConfusionMatrixType, linked pb_index_id)
                    'pb_index_id': annotation.index,
                }
                result_annotations_list.append(annotation_dict)

                annotation_idx += 1

        return result_annotations_list

    def get_asset_ids(self) -> List[str]:
        return self._ordered_asset_ids

    def get_asset_idxes(self) -> List[int]:
        return list(range(len(self._ordered_asset_ids)))

    def get_class_ids(self) -> List[int]:
        return self._ordered_class_ids


class CocoDetEval:
    def __init__(self, coco_gt: MirCoco, coco_dt: MirCoco, params: 'Params' = None, asset_ids: Iterable[str] = None):
        self.evalImgs: list = []  # per-image per-category evaluation results [KxAxI] elements
        self.eval: dict = {}  # accumulated evaluation results
        self.params = params or Params()  # parameters
        self.stats: np.ndarray = np.zeros(1)  # result summarization
        self.ious: dict = {
        }  # key: (asset id, class id), value: ious ndarray of ith dt (sorted by score, desc) and jth gt
        self.params.catIds = coco_gt.get_class_ids()

        if asset_ids:
            self.params.imgIdxes = sorted([coco_gt.asset_id_to_ordered_idxes[x] for x in asset_ids])
            # gt for eval, key: (img_idx, cat_idx), value: annos list
            self._gts = self.filter_img_cat_to_annotations(img_cat_to_annotations=coco_gt.img_cat_to_annotations,
                                                           img_idxes=self.params.imgIdxes)
            # dt for eval, key: (img_idx, cat_idx), value: annos list
            self._dts = self.filter_img_cat_to_annotations(img_cat_to_annotations=coco_dt.img_cat_to_annotations,
                                                           img_idxes=self.params.imgIdxes)
        else:
            self.params.imgIdxes = coco_gt.get_asset_idxes()
            self._gts = defaultdict(list, coco_gt.img_cat_to_annotations)
            self._dts = defaultdict(list, coco_dt.img_cat_to_annotations)

        self._coco_gt = coco_gt
        self._coco_dt = coco_dt

    @classmethod
    def filter_img_cat_to_annotations(cls, img_cat_to_annotations: Dict[Tuple[int, int], List[dict]],
                                      img_idxes: List[int]) -> Dict[Tuple[int, int], List[dict]]:
        return defaultdict(list, {k: v for k, v in img_cat_to_annotations.items() if k[0] in img_idxes and len(v) > 0})

    def evaluate(self) -> None:
        '''
        Run per image evaluation on given images and store results (a list of dict) in self.evalImgs

        Returns: None
        SideEffects:
            self.params.catIds / imgIdxes: duplicated class and asset ids will be removed
            self.params.maxDets: will be sorted
            self.ious: will be cauculated
            self.evalImgs: will be cauculated
        '''
        self.params.maxDets.sort()
        p = self.params

        # loop through images, area range, max detection number
        catIds = p.catIds

        # self.ious: key: (img_idx, class_id), value: ious ndarray of len(dts) * len(gts)
        self.ious = {(imgIdx, catId): self.computeIoU(imgIdx, catId) for imgIdx in p.imgIdxes for catId in catIds}

        maxDet = p.maxDets[-1]
        self.evalImgs = [
            self.evaluateImg(imgIdx, catId, areaRng, maxDet) for catId in catIds for areaRng in p.areaRng
            for imgIdx in p.imgIdxes
        ]

    def computeIoU(self, imgIdx: int, catId: int) -> Union[np.ndarray, list]:
        """
        compute ious of detections and ground truth boxes of single image and class /category

        Args:
            imgIdx (int): asset / image ordered idx
            catId (int): category / class id

        Returns:
            ious ndarray of detections and ground truth boxes of single image and category
            ious[i][j] means the iou i-th detection (sorted by score, desc) and j-th ground truth box
        """
        gt = self._gts[imgIdx, catId]
        dt = self._dts[imgIdx, catId]
        if len(gt) == 0 and len(dt) == 0:
            return []

        # sort dt by score, desc
        inds = np.argsort([-d['score'] for d in dt], kind='mergesort')
        dt = [dt[i] for i in inds]
        if len(dt) > self.params.maxDets[-1]:
            dt = dt[0:self.params.maxDets[-1]]

        g_boxes = [g['bbox'] for g in gt]
        d_boxes = [d['bbox'] for d in dt]

        iscrowd = [int(o.get('iscrowd', 0)) for o in gt]
        # compute iou between each dt and gt region
        # ious: matrix of len(d_boxes) * len(g_boxes)
        #   ious[i][j]: iou of d_boxes[i] and g_boxes[j]
        ious = self._iou(d_boxes=d_boxes, g_boxes=g_boxes, iscrowd=iscrowd)
        return ious

    @classmethod
    def _iou(cls, d_boxes: List[List[int]], g_boxes: List[List[int]], iscrowd: List[int]) -> np.ndarray:
        def _single_iou(d_box: List[int], g_box: List[int], iscrowd: int) -> float:
            """ box: xywh """
            i_w = min(d_box[2] + d_box[0], g_box[2] + g_box[0]) - max(d_box[0], g_box[0])
            if i_w <= 0:
                return 0
            i_h = min(d_box[3] + d_box[1], g_box[3] + g_box[1]) - max(d_box[1], g_box[1])
            if i_h <= 0:
                return 0
            i_area = i_w * i_h
            u_area = d_box[2] * d_box[3] + g_box[2] * g_box[3] - i_area if not iscrowd else d_box[2] * d_box[3]
            return i_area / u_area

        ious = np.zeros((len(d_boxes), len(g_boxes)), dtype=np.double)
        for d_idx, d_box in enumerate(d_boxes):
            for g_idx, g_box in enumerate(g_boxes):
                ious[d_idx, g_idx] = _single_iou(d_box, g_box, iscrowd[g_idx])
        return ious

    def evaluateImg(self, imgIdx: int, catId: int, aRng: Any, maxDet: int) -> Optional[dict]:
        '''
        perform evaluation for single category and image

        Args:
            imgIdx (int): image / asset ordered index
            catId (int): category / class id
            aRng (List[float]): area range (lower and upper bound)
            maxDet (int):

        Returns:
            dict (single image results)
        '''
        gt = self._gts[imgIdx, catId]
        dt = self._dts[imgIdx, catId]
        if len(gt) == 0 and len(dt) == 0:
            return None

        for g in gt:
            if g['ignore'] or (g['area'] < aRng[0] or g['area'] > aRng[1]):
                g['_ignore'] = 1
            else:
                g['_ignore'] = 0

        # sort dt highest score first, sort gt ignore last
        gtind = np.argsort([g['_ignore'] for g in gt], kind='mergesort')
        gt = [gt[i] for i in gtind]
        dtind = np.argsort([-d['score'] for d in dt], kind='mergesort')
        dt = [dt[i] for i in dtind[0:maxDet]]
        iscrowd = [int(o['iscrowd']) for o in gt]
        # load computed ious
        ious = self.ious[imgIdx, catId][:, gtind] if len(self.ious[imgIdx, catId]) > 0 else self.ious[imgIdx, catId]

        p = self.params
        T = len(p.iouThrs)
        G = len(gt)
        D = len(dt)
        gtm = np.zeros((T, G))  # gtm[i, j]: dt annotation id matched by j-th gt in i-th iou thr, iouThrs x gts
        dtm = np.zeros((T, D))  # dtm[i, j]: gt annotation id matched by j-th dt in i-th iou thr, iouThrs x dets
        gtIg = np.array([g['_ignore'] for g in gt])  # gt ignore
        dtIg = np.zeros((T, D))  # dt ignore
        if not len(ious) == 0:
            for tind, t in enumerate(p.iouThrs):
                for gind, g in enumerate(gt):
                    g['cm'][tind, maxDet] = (mirpb.ConfusionMatrixType.FN, -1)  # default gt is FN, unless matched.
                    if gtIg[gind]:
                        g['cm'][tind, maxDet] = (mirpb.ConfusionMatrixType.IGNORED, -1)
                for dind, d in enumerate(dt):
                    d['cm'][tind, maxDet] = (mirpb.ConfusionMatrixType.FP, -1)  # default dt is FP, unless matched.
                    # information about best match so far (m=-1 -> unmatched)
                    iou = min([t, 1 - 1e-10])
                    m = -1  # best matched gind for current dind, -1 for unmatch
                    for gind, g in enumerate(gt):
                        # if this gt already matched, and not a crowd, continue
                        if gtm[tind, gind] > 0 and not iscrowd[gind]:
                            continue
                        # if dt matched to reg gt, and on ignore gt, stop
                        if m > -1 and gtIg[m] == 0 and gtIg[gind] == 1:
                            break
                        # continue to next gt unless better match made
                        if ious[dind, gind] < iou:
                            continue
                        # if match successful and best so far, store appropriately
                        iou = ious[dind, gind]
                        m = gind
                    # if match made store id of match for both dt and gt
                    if m == -1:
                        continue
                    dtIg[tind, dind] = gtIg[m]
                    dtm[tind, dind] = gt[m]['id']
                    gtm[tind, m] = d['id']
                    gt[m]['cm'][tind, maxDet] = (mirpb.ConfusionMatrixType.MTP, d['pb_index_id'])
                    d['cm'][tind, maxDet] = (mirpb.ConfusionMatrixType.TP, gt[m]['pb_index_id'])
        # set unmatched detections outside of area range to ignore
        a = np.array([d['area'] < aRng[0] or d['area'] > aRng[1] for d in dt]).reshape((1, len(dt)))
        dtIg = np.logical_or(dtIg, np.logical_and(dtm == 0, np.repeat(a, T, 0)))
        for dind, d in enumerate(dt):
            if dtIg[tind, dind]:
                gt_pb_index_id = d['cm'][tind, maxDet][1]
                d['cm'][tind, maxDet] = (mirpb.ConfusionMatrixType.IGNORED, gt_pb_index_id)
        # store results for given image and category
        return {
            'image_id': imgIdx,
            'category_id': catId,
            'aRng': aRng,
            'maxDet': maxDet,
            'dtIds': [d['id'] for d in dt],
            'gtIds': [g['id'] for g in gt],
            'dtMatches': dtm,
            'gtMatches': gtm,
            'dtScores': [d['score'] for d in dt],
            'gtIgnore': gtIg,
            'dtIgnore': dtIg,
        }

    def accumulate(self, p: 'Params' = None) -> None:
        '''
        Accumulate per image evaluation results and store the result in self.eval
        :param p: input params for evaluation
        :return: None
        '''
        if not self.evalImgs:
            raise ValueError('Please run evaluate() first')

        # allows input customized parameters
        if p is None:
            p = self.params
        T = len(p.iouThrs)
        R = len(p.recThrs)
        K = len(p.catIds)
        A = len(p.areaRng)
        M = len(p.maxDets)
        precision = -np.ones((T, R, K, A, M))  # -1 for the precision of absent categories
        recall = -np.ones((T, K, A, M))
        scores = -np.ones((T, R, K, A, M))
        all_tps = np.zeros((T, K, A, M))
        all_fps = np.zeros((T, K, A, M))
        all_fns = np.zeros((T, K, A, M))

        # create dictionary for future indexing
        catIds = self.params.catIds
        setK: set = set(catIds)
        setA: Set[tuple] = set(map(tuple, self.params.areaRng))
        setM: set = set(self.params.maxDets)
        setI: set = set(self.params.imgIdxes)
        # get inds to evaluate
        k_list = [n for n, k in enumerate(p.catIds) if k in setK]
        m_list = [m for n, m in enumerate(p.maxDets) if m in setM]
        a_list = [n for n, a in enumerate(map(lambda x: tuple(x), p.areaRng)) if a in setA]
        i_list = [n for n, i in enumerate(p.imgIdxes) if i in setI]
        I0 = len(self.params.imgIdxes)
        A0 = len(self.params.areaRng)
        # retrieve E at each category, area range, and max number of detections
        for k, k0 in enumerate(k_list):
            Nk = k0 * A0 * I0
            for a, a0 in enumerate(a_list):
                Na = a0 * I0
                for m, maxDet in enumerate(m_list):
                    E = [self.evalImgs[Nk + Na + i] for i in i_list]
                    E = [e for e in E if e is not None]
                    if len(E) == 0:
                        continue
                    dtScores = np.concatenate([e['dtScores'][0:maxDet] for e in E])
                    if len(dtScores) == 0:
                        continue

                    # different sorting method generates slightly different results.
                    # mergesort is used to be consistent as Matlab implementation.
                    inds = np.argsort(-dtScores, kind='mergesort')
                    dtScoresSorted = dtScores[inds]

                    dtm = np.concatenate([e['dtMatches'][:, 0:maxDet] for e in E], axis=1)[:, inds]
                    dtIg = np.concatenate([e['dtIgnore'][:, 0:maxDet] for e in E], axis=1)[:, inds]
                    gtIg = np.concatenate([e['gtIgnore'] for e in E])
                    npig = np.count_nonzero(gtIg == 0)
                    if npig == 0:
                        continue

                    tps = np.logical_and(dtm, np.logical_not(dtIg))  # iouThrs x dts
                    fps = np.logical_and(np.logical_not(dtm), np.logical_not(dtIg))  # iouThrs x dts
                    tp_sum = np.cumsum(tps, axis=1).astype(dtype=float)
                    fp_sum = np.cumsum(fps, axis=1).astype(dtype=float)

                    all_tps[:, k, a, m] = tp_sum[:, -1]
                    all_fps[:, k, a, m] = fp_sum[:, -1]
                    all_fns[:, k, a, m] = npig - all_tps[:, k, a, m]

                    for t, (tp, fp) in enumerate(zip(tp_sum, fp_sum)):
                        tp = np.array(tp)
                        fp = np.array(fp)
                        nd = len(tp)
                        rc = tp / npig
                        pr = tp / (fp + tp + np.spacing(1))
                        q = np.zeros((R, ))
                        ss = np.zeros((R, ))

                        if nd:
                            recall[t, k, a, m] = rc[-1]
                        else:
                            recall[t, k, a, m] = 0

                        # numpy is slow without cython optimization for accessing elements
                        # use python array gets significant speed improvement
                        pr = pr.tolist()
                        q = q.tolist()

                        for i in range(nd - 1, 0, -1):
                            if pr[i] > pr[i - 1]:
                                pr[i - 1] = pr[i]

                        inds = np.searchsorted(rc, p.recThrs, side='left')
                        try:
                            for ri, pi in enumerate(inds):
                                q[ri] = pr[pi]
                                ss[ri] = dtScoresSorted[pi]
                        except Exception:
                            pass
                        precision[t, :, k, a, m] = np.array(q)
                        scores[t, :, k, a, m] = np.array(ss)

        self.eval = {
            'params': p,
            'counts': [T, R, K, A, M],
            'precision': precision,
            'recall': recall,
            'scores': scores,
            'all_fps': all_fps,
            'all_tps': all_tps,
            'all_fns': all_fns,
        }

    def get_evaluation_result(self, area_ranges_index: int, max_dets_index: int) -> mirpb.SingleDatasetEvaluation:
        if not self.eval:
            raise ValueError('Please run accumulate() first')

        evaluation_result = mirpb.SingleDatasetEvaluation()
        evaluation_result.conf_thr = self.params.confThr

        # iou evaluations
        for iou_thr_index, iou_thr in enumerate(self.params.iouThrs):
            iou_evaluation = self._get_iou_evaluation_result(area_ranges_index=area_ranges_index,
                                                             max_dets_index=max_dets_index,
                                                             iou_thr_index=iou_thr_index)
            evaluation_result.iou_evaluations[f"{iou_thr:.2f}"].CopyFrom(iou_evaluation)

        # average evaluation
        evaluation_result.iou_averaged_evaluation.CopyFrom(
            self._get_iou_evaluation_result(area_ranges_index=area_ranges_index, max_dets_index=max_dets_index))

        return evaluation_result

    def _get_iou_evaluation_result(self,
                                   area_ranges_index: int,
                                   max_dets_index: int,
                                   iou_thr_index: int = None) -> mirpb.SingleIouEvaluation:
        iou_evaluation = mirpb.SingleIouEvaluation()

        # ci evaluations: category / class ids
        for class_id_index, class_id in enumerate(self.params.catIds):
            ee = self._get_evaluation_element(iou_thr_index, class_id_index, area_ranges_index, max_dets_index)
            iou_evaluation.ci_evaluations[class_id].CopyFrom(ee)
        # class average
        ee = self._get_evaluation_element(iou_thr_index, None, area_ranges_index, max_dets_index)
        iou_evaluation.ci_averaged_evaluation.CopyFrom(ee)

        return iou_evaluation

    def _get_evaluation_element(self, iou_thr_index: Optional[int], class_id_index: Optional[int],
                                area_ranges_index: int, max_dets_index: int) -> mirpb.SingleEvaluationElement:
        def _get_tp_tn_or_fn(iou_thr_index: Optional[int], class_id_index: Optional[int], area_ranges_index: int,
                             max_dets_index: int, array: np.ndarray) -> int:
            """
            extract tp, tn and fn from `array`

            `array` comes from self.eval's all_tps, all_tns and all_fns, they all have the same structure:
                iouThrs x catIds x aRngs x maxDets
            """
            if iou_thr_index is not None:
                array = array[[iou_thr_index]]
            if class_id_index is not None:
                array = array[:, class_id_index, area_ranges_index, max_dets_index]
            else:
                array = np.sum(array[:, :, area_ranges_index, max_dets_index], axis=1)
            return int(array[0])

        ee = mirpb.SingleEvaluationElement()

        # average precision
        # precision dims: iouThrs * recThrs * catIds * areaRanges * maxDets
        precisions: np.ndarray = self.eval['precision']
        if iou_thr_index is not None:
            precisions = precisions[[iou_thr_index]]
        if class_id_index is not None:
            precisions = precisions[:, :, class_id_index, area_ranges_index, max_dets_index]
        else:
            precisions = precisions[:, :, :, area_ranges_index, max_dets_index]
        precisions[precisions <= -1] = 0
        ee.ap = np.mean(precisions) if len(precisions) > 0 else -1

        # average recall
        # recall dims: iouThrs * catIds * areaRanges * maxDets
        recalls: np.ndarray = self.eval['recall']
        if iou_thr_index is not None:
            recalls = recalls[[iou_thr_index]]
        if class_id_index is not None:
            recalls = recalls[:, class_id_index, area_ranges_index, max_dets_index]
        else:
            recalls = recalls[:, :, area_ranges_index, max_dets_index]
        recalls[recalls <= -1] = 0
        ee.ar = np.mean(recalls) if len(recalls) > 0 else -1

        # true positive
        ee.tp = _get_tp_tn_or_fn(iou_thr_index=iou_thr_index,
                                 class_id_index=class_id_index,
                                 area_ranges_index=area_ranges_index,
                                 max_dets_index=max_dets_index,
                                 array=self.eval['all_tps'])

        # false positive
        ee.fp = _get_tp_tn_or_fn(iou_thr_index=iou_thr_index,
                                 class_id_index=class_id_index,
                                 area_ranges_index=area_ranges_index,
                                 max_dets_index=max_dets_index,
                                 array=self.eval['all_fps'])

        # false negative
        ee.fn = _get_tp_tn_or_fn(iou_thr_index=iou_thr_index,
                                 class_id_index=class_id_index,
                                 area_ranges_index=area_ranges_index,
                                 max_dets_index=max_dets_index,
                                 array=self.eval['all_fns'])

        # pr curve
        if self.params.need_pr_curve:
            # self.eval['precision'] dims: iouThrs * recThrs * catIds * areaRanges * maxDets
            # precisions dims: iouThrs * recThrs * catIds
            precisions = self.eval['precision'][:, :, :, area_ranges_index, max_dets_index]
            scores = self.eval['scores'][:, :, :, area_ranges_index, max_dets_index]

            # TODO: hotfix, need to test with 3rd party pr curve result
            precisions = np.maximum(0, precisions)
            scores = np.maximum(0, scores)

            # from dims: iouThrs * recThrs * catIds
            # to dims: recThrs * catIds
            if iou_thr_index is not None:
                precisions = precisions[iou_thr_index, :, :]
                scores = scores[iou_thr_index, :, :]
            else:
                precisions = np.mean(precisions, axis=0)
                scores = np.mean(scores, axis=0)

            # from dims: recThrs * catIds
            # to dims: recThrs
            if class_id_index is not None:
                precisions = precisions[:, class_id_index]
                scores = scores[:, class_id_index]
            else:
                precisions = np.mean(precisions, axis=1)
                scores = np.mean(scores, axis=1)

            for recall_thr_index, recall_thr in enumerate(self.params.recThrs):
                pr_point = mirpb.FloatPoint(x=recall_thr, y=precisions[recall_thr_index], z=scores[recall_thr_index])
                ee.pr_curve.append(pr_point)

        return ee

    def summarize(self) -> None:
        '''
        Compute and display summary metrics for evaluation results.
        Note this functin can *only* be applied on the default parameter setting
        '''
        def _summarize(ap: int = 1, iouThr: float = None, areaRng: str = 'all', maxDets: int = 100) -> float:
            p = self.params

            aind = [i for i, aRng in enumerate(p.areaRngLbl) if aRng == areaRng]  # areaRanges index
            mind = [i for i, mDet in enumerate(p.maxDets) if mDet == maxDets]  # maxDets index
            if ap == 1:
                # dimension of precision: [TxRxKxAxM] iouThrs * recThrs * catIds * areaRanges * maxDets
                s = self.eval['precision']
                # IoU
                if iouThr is not None:
                    t = np.where(iouThr == p.iouThrs)[0]
                    s = s[t]
                s = s[:, :, :, aind, mind]
            else:
                # dimension of recall: [TxKxAxM] iouThrs * catIds * areaRanges * maxDets
                s = self.eval['recall']
                if iouThr is not None:
                    t = np.where(iouThr == p.iouThrs)[0]
                    s = s[t]
                s = s[:, :, aind, mind]
            if len(s[s > -1]) == 0:
                mean_s = -1
            else:
                mean_s = np.mean(s[s > -1])
            return mean_s

        def _summarizeDets() -> np.ndarray:
            stats = np.zeros((3, ))
            stats[0] = _summarize(1)
            stats[1] = _summarize(1, iouThr=.5, maxDets=self.params.maxDets[-1])
            stats[2] = _summarize(1, iouThr=.75, maxDets=self.params.maxDets[-1])
            return stats

        if not self.eval:
            raise Exception('Please run accumulate() first')
        self.stats = _summarizeDets()

    def write_confusion_matrix(self, iou_thr_index: int, maxDets: int) -> None:
        gt_annotation = self._coco_gt._task_annotations
        dt_annotation = self._coco_dt._task_annotations
        cm_key = (iou_thr_index, maxDets)
        for imgIdx in self.params.imgIdxes:
            for catId in self.params.catIds:
                gt = self._gts[imgIdx, catId]
                if len(gt):
                    gt_img_annotation = gt_annotation.image_annotations[gt[0]['asset_id']]
                    pb_idx_to_anno = {anno.index: anno for anno in gt_img_annotation.annotations}
                    for g in gt:
                        if not g.get('cm', {}).get(cm_key, None):
                            continue
                        cm_tuple = g['cm'][cm_key]
                        anno = pb_idx_to_anno[g['pb_index_id']]
                        anno.cm, anno.det_link_id = cm_tuple[0], cm_tuple[1]

                dt = self._dts[imgIdx, catId]
                if len(dt):
                    dt_img_annotation = dt_annotation.image_annotations[dt[0]['asset_id']]
                    pb_idx_to_anno = {anno.index: anno for anno in dt_img_annotation.annotations}
                    for d in dt:
                        if not d.get('cm', {}).get(cm_key, None):
                            continue
                        cm_tuple = d['cm'][cm_key]
                        anno = pb_idx_to_anno[d['pb_index_id']]
                        anno.cm, anno.det_link_id = cm_tuple[0], cm_tuple[1]


class Params:
    def __init__(self) -> None:
        self.iouType = 'bbox'
        self.catIds: List[int] = []
        self.imgIdxes: List[int] = []
        # np.arange causes trouble.  the data point on arange is slightly larger than the true value
        self.iouThrs = np.linspace(.5, 0.95, int(np.round((0.95 - .5) / .05)) + 1, endpoint=True)  # iou threshold
        self.recThrs = np.linspace(.0, 1.00, int(np.round((1.00 - .0) / .01)) + 1, endpoint=True)  # recall threshold
        self.maxDets = [100]  # only one maxDet, origin: [1, 10, 100]
        # [[0**2, 1e5**2], [0**2, 32**2], [32**2, 96**2], [96**2, 1e5**2]]  # area range
        self.areaRng: List[list] = [[0**2, 1e5**2]]  # use all.
        self.areaRngLbl = ['all', 'small', 'medium', 'large']  # area range label
        self.confThr = 0.3  # confidence threshold
        self.need_pr_curve = False


def _det_evaluate(mir_dts: List[MirCoco], mir_gt: MirCoco, config: mirpb.EvaluateConfig) -> mirpb.Evaluation:
    if config.conf_thr < 0 or config.conf_thr > 1:
        raise MirRuntimeError(error_code=MirCode.RC_CMD_INVALID_ARGS, error_message='invalid conf_thr')

    params = Params()
    params.confThr = config.conf_thr
    params.iouThrs = _get_ious_array(config.iou_thrs_interval)
    params.need_pr_curve = config.need_pr_curve

    evaluation = mirpb.Evaluation()
    evaluation.config.CopyFrom(config)

    area_ranges_index = 0  # area range: 'all'
    max_dets_index = len(params.maxDets) - 1  # last max det number

    for mir_dt in mir_dts:
        evaluator = CocoDetEval(coco_gt=mir_gt, coco_dt=mir_dt, params=params)
        evaluator.evaluate()
        evaluator.write_confusion_matrix(iou_thr_index=0, maxDets=params.maxDets[max_dets_index])
        evaluator.accumulate()

        single_dataset_evaluation = evaluator.get_evaluation_result(area_ranges_index=area_ranges_index,
                                                                    max_dets_index=max_dets_index)
        single_dataset_evaluation.conf_thr = config.conf_thr
        single_dataset_evaluation.gt_dataset_id = mir_gt.dataset_id
        single_dataset_evaluation.pred_dataset_id = mir_dt.dataset_id
        evaluation.dataset_evaluations[mir_dt.dataset_id].CopyFrom(single_dataset_evaluation)
    return evaluation


def _get_ious_array(iou_thrs_str: str) -> np.ndarray:
    iou_thrs = [float(v) for v in iou_thrs_str.split(':')]
    if len(iou_thrs) == 3:
        iou_thr_from, iou_thr_to, iou_thr_step = iou_thrs
    elif len(iou_thrs) == 1:
        iou_thr_from, iou_thr_to, iou_thr_step = iou_thrs[0], iou_thrs[0], 0
    else:
        raise ValueError(f"invalid iou thrs str: {iou_thrs_str}")
    for thr in [iou_thr_from, iou_thr_to, iou_thr_step]:
        if thr < 0 or thr > 1:
            raise MirRuntimeError(error_code=MirCode.RC_CMD_INVALID_ARGS,
                                  error_message='invalid iou_thr_from, iou_thr_to or iou_thr_step')
    if iou_thr_from > iou_thr_to:
        raise MirRuntimeError(error_code=MirCode.RC_CMD_INVALID_ARGS,
                              error_message='invalid iou_thr_from or iou_thr_to')

    if iou_thr_to == iou_thr_from:
        return np.array([iou_thr_from])
    return np.linspace(start=iou_thr_from,
                       stop=iou_thr_to,
                       num=int(np.round((iou_thr_to - iou_thr_from) / iou_thr_step)),
                       endpoint=False)


>>>>>>> 9a020184
def det_evaluate(
    mir_root: str,
    rev_tid: revs_parser.TypRevTid,
    conf_thr: float,
    iou_thrs: str,
    class_ids: List[int] = [],
    need_pr_curve: bool = False,
) -> Tuple[mirpb.Evaluation, mirpb.MirAnnotations]:
    mir_metadatas: mirpb.MirMetadatas
    mir_annotations: mirpb.MirAnnotations
    mir_keywords: mirpb.MirKeywords
    mir_metadatas, mir_annotations, mir_keywords = mir_storage_ops.MirStorageOps.load_multiple_storages(
        mir_root=mir_root,
        mir_branch=rev_tid.rev,
        mir_task_id=rev_tid.tid,
        ms_list=[mirpb.MirStorage.MIR_METADATAS, mirpb.MirStorage.MIR_ANNOTATIONS, mirpb.MirStorage.MIR_KEYWORDS])

    return det_evaluate_with_pb(
        mir_metadatas=mir_metadatas,
        mir_annotations=mir_annotations,
        mir_keywords=mir_keywords,
        dataset_id=rev_tid.rev_tid,
        conf_thr=conf_thr,
        iou_thrs=iou_thrs,
        need_pr_curve=need_pr_curve,
    )


def det_evaluate_with_pb(
    mir_metadatas: mirpb.MirMetadatas,
    mir_annotations: mirpb.MirAnnotations,
    mir_keywords: mirpb.MirKeywords,
    dataset_id: str,
    conf_thr: float,
    iou_thrs: str,
    class_ids: List[int] = [],
    need_pr_curve: bool = False,
    mode: str = 'voc',
) -> Tuple[mirpb.Evaluation, mirpb.MirAnnotations]:
    mir_gt = MirDataset(mir_metadatas=mir_metadatas,
                        mir_annotations=mir_annotations,
                        mir_keywords=mir_keywords,
                        conf_thr=conf_thr,
                        dataset_id=dataset_id,
                        as_gt=True)
    mir_dt = MirDataset(mir_metadatas=mir_metadatas,
                        mir_annotations=mir_annotations,
                        mir_keywords=mir_keywords,
                        conf_thr=conf_thr,
                        dataset_id=dataset_id,
                        as_gt=False)

    # evaluation = mirpb.Evaluation()
    evaluate_config = mirpb.EvaluateConfig()
    evaluate_config.conf_thr = conf_thr
    evaluate_config.iou_thrs_interval = iou_thrs
    evaluate_config.need_pr_curve = need_pr_curve
    evaluate_config.gt_dataset_id = dataset_id
    evaluate_config.pred_dataset_ids.append(dataset_id)
    evaluate_config.class_ids[:] = class_ids

    eval_model_name = det_eval_voc if mode == 'voc' else det_eval_coco
    evaluation = eval_model_name.det_evaluate(mir_dts=[mir_dt], mir_gt=mir_gt, config=evaluate_config)  # type: ignore

    _show_evaluation(evaluation=evaluation)

    return (evaluation, mir_annotations)


def _show_evaluation(evaluation: mirpb.Evaluation) -> None:
    if not evaluation.dataset_evaluations:
        logging.info('evaluation result: none')
        return

    gt_dataset_id = evaluation.config.gt_dataset_id
    for dataset_id, dataset_evaluation in evaluation.dataset_evaluations.items():
        cae = dataset_evaluation.iou_averaged_evaluation.ci_averaged_evaluation
        logging.info(f"evaluation result: gt: {gt_dataset_id}, pred: {dataset_id}, mAP: {cae.ap}")

        for class_id, see in dataset_evaluation.iou_averaged_evaluation.ci_evaluations.items():
            if see.ap > 0:
                logging.info(f"    class id: {class_id}, mAP: {see.ap}")<|MERGE_RESOLUTION|>--- conflicted
+++ resolved
@@ -6,741 +6,6 @@
 from mir.protos import mir_command_pb2 as mirpb
 
 
-<<<<<<< HEAD
-=======
-class MirCoco:
-    def __init__(self,
-                 mir_metadatas: mirpb.MirMetadatas,
-                 mir_annotations: mirpb.MirAnnotations,
-                 mir_keywords: mirpb.MirKeywords,
-                 conf_thr: float,
-                 dataset_id: str,
-                 as_gt: bool,
-                 asset_ids: Iterable[str] = None) -> None:
-        """
-        creates MirCoco instance
-
-        Args:
-            mir_metadatas (mirpb.MirMetadatas): metadatas
-            mir_annotations (mirpb.MirAnnotations): annotations
-            mir_keywords (mirpb.MirKeywords): keywords
-            conf_thr (float): lower bound of annotation confidence score
-            as_gt (bool): if false, use preds in mir_annotations and mir_keywords, if true, use gt
-            asset_ids (Iterable[str]): asset ids you want to include in MirCoco instance, None means include all
-        """
-        task_annotations = mir_annotations.ground_truth if as_gt else mir_annotations.prediction
-        keyword_to_idx = mir_keywords.gt_idx if as_gt else mir_keywords.pred_idx
-
-        if len(mir_metadatas.attributes) == 0:
-            raise MirRuntimeError(error_code=MirCode.RC_CMD_INVALID_ARGS,
-                                  error_message='no assets in evaluated dataset')
-        if len(task_annotations.image_annotations) == 0:
-            raise MirRuntimeError(error_code=MirCode.RC_CMD_NO_ANNOTATIONS,
-                                  error_message='no annotations in evaluated dataset')
-
-        # ordered list of asset / image ids
-        self._ordered_asset_ids = sorted(asset_ids or mir_metadatas.attributes.keys())
-        # key: asset id, value: index in `self._ordered_asset_ids`
-        self._asset_id_to_ordered_idxes = {asset_id: idx for idx, asset_id in enumerate(self._ordered_asset_ids)}
-        # ordered list of class / category ids
-        self._ordered_class_ids = sorted(list(keyword_to_idx.cis.keys()))
-        self._ck_idx: Dict[str, mirpb.AssetAnnoIndex] = {key: value for key, value in mir_keywords.ck_idx.items()}
-
-        self.img_cat_to_annotations: Dict[Tuple[int, int], List[dict]] = defaultdict(list)
-        annos = self._get_annotations(single_task_annotations=task_annotations,
-                                      asset_idxes=self.get_asset_idxes(),
-                                      class_ids=self.get_class_ids(),
-                                      conf_thr=None if as_gt else conf_thr)
-        for anno in annos:
-            self.img_cat_to_annotations[anno['asset_idx'], anno['class_id']].append(anno)
-
-        self._task_annotations = task_annotations
-
-        self._dataset_id = dataset_id
-
-    @property
-    def ck_idx(self) -> Dict[str, mirpb.AssetAnnoIndex]:
-        return self._ck_idx
-
-    @property
-    def asset_id_to_ordered_idxes(self) -> Dict[str, int]:
-        return self._asset_id_to_ordered_idxes
-
-    @property
-    def dataset_id(self) -> str:
-        return self._dataset_id
-
-    def _get_annotations(self, single_task_annotations: mirpb.SingleTaskAnnotations, asset_idxes: List[int],
-                         class_ids: List[int], conf_thr: Optional[float]) -> List[dict]:
-        """
-        get all annotations list for asset ids and class ids
-
-        if asset_idxes and class_ids provided, only returns filtered annotations
-
-        Args:
-            single_task_annotations (mirpb.SingleTaskAnnotations): annotations
-            asset_idxes (List[int]): asset ids, if not provided, returns annotations for all images
-            class_ids (List[int]): class ids, if not provided, returns annotations for all classe
-            conf_thr (float): confidence threshold of bbox, set to None if you want all annotations
-
-        Returns:
-            a list of annotations and asset ids
-            each element is a dict, and has following keys and values:
-                asset_id: str, image / asset id
-                asset_idx: int, position of asset id in `self.get_asset_ids()`
-                id: int, id for a single annotation
-                class_id: int, category / class id
-                area: int, area of bbox
-                bbox: List[int], bounding box, xywh
-                score: float, confidence of bbox
-                iscrowd: always 0 because mir knows nothing about it
-        """
-        result_annotations_list: List[dict] = []
-
-        if not asset_idxes:
-            asset_idxes = self.get_asset_idxes()
-
-        annotation_idx = 1
-        for asset_idx in asset_idxes:
-            asset_id = self._ordered_asset_ids[asset_idx]
-            if asset_id not in single_task_annotations.image_annotations:
-                continue
-
-            single_image_annotations = single_task_annotations.image_annotations[asset_id]
-            for annotation in single_image_annotations.annotations:
-                if class_ids and annotation.class_id not in class_ids:
-                    continue
-                if conf_thr is not None and annotation.score < conf_thr:
-                    continue
-
-                annotation_dict = {
-                    'asset_id': asset_id,
-                    'asset_idx': asset_idx,
-                    'id': annotation_idx,
-                    'class_id': annotation.class_id,
-                    'area': annotation.box.w * annotation.box.h,
-                    'bbox': [annotation.box.x, annotation.box.y, annotation.box.w, annotation.box.h],
-                    'score': annotation.score,
-                    'iscrowd': 0,
-                    'ignore': 0,
-                    'cm': {},  # key: (iou_thr_idx, maxDet), value: (ConfusionMatrixType, linked pb_index_id)
-                    'pb_index_id': annotation.index,
-                }
-                result_annotations_list.append(annotation_dict)
-
-                annotation_idx += 1
-
-        return result_annotations_list
-
-    def get_asset_ids(self) -> List[str]:
-        return self._ordered_asset_ids
-
-    def get_asset_idxes(self) -> List[int]:
-        return list(range(len(self._ordered_asset_ids)))
-
-    def get_class_ids(self) -> List[int]:
-        return self._ordered_class_ids
-
-
-class CocoDetEval:
-    def __init__(self, coco_gt: MirCoco, coco_dt: MirCoco, params: 'Params' = None, asset_ids: Iterable[str] = None):
-        self.evalImgs: list = []  # per-image per-category evaluation results [KxAxI] elements
-        self.eval: dict = {}  # accumulated evaluation results
-        self.params = params or Params()  # parameters
-        self.stats: np.ndarray = np.zeros(1)  # result summarization
-        self.ious: dict = {
-        }  # key: (asset id, class id), value: ious ndarray of ith dt (sorted by score, desc) and jth gt
-        self.params.catIds = coco_gt.get_class_ids()
-
-        if asset_ids:
-            self.params.imgIdxes = sorted([coco_gt.asset_id_to_ordered_idxes[x] for x in asset_ids])
-            # gt for eval, key: (img_idx, cat_idx), value: annos list
-            self._gts = self.filter_img_cat_to_annotations(img_cat_to_annotations=coco_gt.img_cat_to_annotations,
-                                                           img_idxes=self.params.imgIdxes)
-            # dt for eval, key: (img_idx, cat_idx), value: annos list
-            self._dts = self.filter_img_cat_to_annotations(img_cat_to_annotations=coco_dt.img_cat_to_annotations,
-                                                           img_idxes=self.params.imgIdxes)
-        else:
-            self.params.imgIdxes = coco_gt.get_asset_idxes()
-            self._gts = defaultdict(list, coco_gt.img_cat_to_annotations)
-            self._dts = defaultdict(list, coco_dt.img_cat_to_annotations)
-
-        self._coco_gt = coco_gt
-        self._coco_dt = coco_dt
-
-    @classmethod
-    def filter_img_cat_to_annotations(cls, img_cat_to_annotations: Dict[Tuple[int, int], List[dict]],
-                                      img_idxes: List[int]) -> Dict[Tuple[int, int], List[dict]]:
-        return defaultdict(list, {k: v for k, v in img_cat_to_annotations.items() if k[0] in img_idxes and len(v) > 0})
-
-    def evaluate(self) -> None:
-        '''
-        Run per image evaluation on given images and store results (a list of dict) in self.evalImgs
-
-        Returns: None
-        SideEffects:
-            self.params.catIds / imgIdxes: duplicated class and asset ids will be removed
-            self.params.maxDets: will be sorted
-            self.ious: will be cauculated
-            self.evalImgs: will be cauculated
-        '''
-        self.params.maxDets.sort()
-        p = self.params
-
-        # loop through images, area range, max detection number
-        catIds = p.catIds
-
-        # self.ious: key: (img_idx, class_id), value: ious ndarray of len(dts) * len(gts)
-        self.ious = {(imgIdx, catId): self.computeIoU(imgIdx, catId) for imgIdx in p.imgIdxes for catId in catIds}
-
-        maxDet = p.maxDets[-1]
-        self.evalImgs = [
-            self.evaluateImg(imgIdx, catId, areaRng, maxDet) for catId in catIds for areaRng in p.areaRng
-            for imgIdx in p.imgIdxes
-        ]
-
-    def computeIoU(self, imgIdx: int, catId: int) -> Union[np.ndarray, list]:
-        """
-        compute ious of detections and ground truth boxes of single image and class /category
-
-        Args:
-            imgIdx (int): asset / image ordered idx
-            catId (int): category / class id
-
-        Returns:
-            ious ndarray of detections and ground truth boxes of single image and category
-            ious[i][j] means the iou i-th detection (sorted by score, desc) and j-th ground truth box
-        """
-        gt = self._gts[imgIdx, catId]
-        dt = self._dts[imgIdx, catId]
-        if len(gt) == 0 and len(dt) == 0:
-            return []
-
-        # sort dt by score, desc
-        inds = np.argsort([-d['score'] for d in dt], kind='mergesort')
-        dt = [dt[i] for i in inds]
-        if len(dt) > self.params.maxDets[-1]:
-            dt = dt[0:self.params.maxDets[-1]]
-
-        g_boxes = [g['bbox'] for g in gt]
-        d_boxes = [d['bbox'] for d in dt]
-
-        iscrowd = [int(o.get('iscrowd', 0)) for o in gt]
-        # compute iou between each dt and gt region
-        # ious: matrix of len(d_boxes) * len(g_boxes)
-        #   ious[i][j]: iou of d_boxes[i] and g_boxes[j]
-        ious = self._iou(d_boxes=d_boxes, g_boxes=g_boxes, iscrowd=iscrowd)
-        return ious
-
-    @classmethod
-    def _iou(cls, d_boxes: List[List[int]], g_boxes: List[List[int]], iscrowd: List[int]) -> np.ndarray:
-        def _single_iou(d_box: List[int], g_box: List[int], iscrowd: int) -> float:
-            """ box: xywh """
-            i_w = min(d_box[2] + d_box[0], g_box[2] + g_box[0]) - max(d_box[0], g_box[0])
-            if i_w <= 0:
-                return 0
-            i_h = min(d_box[3] + d_box[1], g_box[3] + g_box[1]) - max(d_box[1], g_box[1])
-            if i_h <= 0:
-                return 0
-            i_area = i_w * i_h
-            u_area = d_box[2] * d_box[3] + g_box[2] * g_box[3] - i_area if not iscrowd else d_box[2] * d_box[3]
-            return i_area / u_area
-
-        ious = np.zeros((len(d_boxes), len(g_boxes)), dtype=np.double)
-        for d_idx, d_box in enumerate(d_boxes):
-            for g_idx, g_box in enumerate(g_boxes):
-                ious[d_idx, g_idx] = _single_iou(d_box, g_box, iscrowd[g_idx])
-        return ious
-
-    def evaluateImg(self, imgIdx: int, catId: int, aRng: Any, maxDet: int) -> Optional[dict]:
-        '''
-        perform evaluation for single category and image
-
-        Args:
-            imgIdx (int): image / asset ordered index
-            catId (int): category / class id
-            aRng (List[float]): area range (lower and upper bound)
-            maxDet (int):
-
-        Returns:
-            dict (single image results)
-        '''
-        gt = self._gts[imgIdx, catId]
-        dt = self._dts[imgIdx, catId]
-        if len(gt) == 0 and len(dt) == 0:
-            return None
-
-        for g in gt:
-            if g['ignore'] or (g['area'] < aRng[0] or g['area'] > aRng[1]):
-                g['_ignore'] = 1
-            else:
-                g['_ignore'] = 0
-
-        # sort dt highest score first, sort gt ignore last
-        gtind = np.argsort([g['_ignore'] for g in gt], kind='mergesort')
-        gt = [gt[i] for i in gtind]
-        dtind = np.argsort([-d['score'] for d in dt], kind='mergesort')
-        dt = [dt[i] for i in dtind[0:maxDet]]
-        iscrowd = [int(o['iscrowd']) for o in gt]
-        # load computed ious
-        ious = self.ious[imgIdx, catId][:, gtind] if len(self.ious[imgIdx, catId]) > 0 else self.ious[imgIdx, catId]
-
-        p = self.params
-        T = len(p.iouThrs)
-        G = len(gt)
-        D = len(dt)
-        gtm = np.zeros((T, G))  # gtm[i, j]: dt annotation id matched by j-th gt in i-th iou thr, iouThrs x gts
-        dtm = np.zeros((T, D))  # dtm[i, j]: gt annotation id matched by j-th dt in i-th iou thr, iouThrs x dets
-        gtIg = np.array([g['_ignore'] for g in gt])  # gt ignore
-        dtIg = np.zeros((T, D))  # dt ignore
-        if not len(ious) == 0:
-            for tind, t in enumerate(p.iouThrs):
-                for gind, g in enumerate(gt):
-                    g['cm'][tind, maxDet] = (mirpb.ConfusionMatrixType.FN, -1)  # default gt is FN, unless matched.
-                    if gtIg[gind]:
-                        g['cm'][tind, maxDet] = (mirpb.ConfusionMatrixType.IGNORED, -1)
-                for dind, d in enumerate(dt):
-                    d['cm'][tind, maxDet] = (mirpb.ConfusionMatrixType.FP, -1)  # default dt is FP, unless matched.
-                    # information about best match so far (m=-1 -> unmatched)
-                    iou = min([t, 1 - 1e-10])
-                    m = -1  # best matched gind for current dind, -1 for unmatch
-                    for gind, g in enumerate(gt):
-                        # if this gt already matched, and not a crowd, continue
-                        if gtm[tind, gind] > 0 and not iscrowd[gind]:
-                            continue
-                        # if dt matched to reg gt, and on ignore gt, stop
-                        if m > -1 and gtIg[m] == 0 and gtIg[gind] == 1:
-                            break
-                        # continue to next gt unless better match made
-                        if ious[dind, gind] < iou:
-                            continue
-                        # if match successful and best so far, store appropriately
-                        iou = ious[dind, gind]
-                        m = gind
-                    # if match made store id of match for both dt and gt
-                    if m == -1:
-                        continue
-                    dtIg[tind, dind] = gtIg[m]
-                    dtm[tind, dind] = gt[m]['id']
-                    gtm[tind, m] = d['id']
-                    gt[m]['cm'][tind, maxDet] = (mirpb.ConfusionMatrixType.MTP, d['pb_index_id'])
-                    d['cm'][tind, maxDet] = (mirpb.ConfusionMatrixType.TP, gt[m]['pb_index_id'])
-        # set unmatched detections outside of area range to ignore
-        a = np.array([d['area'] < aRng[0] or d['area'] > aRng[1] for d in dt]).reshape((1, len(dt)))
-        dtIg = np.logical_or(dtIg, np.logical_and(dtm == 0, np.repeat(a, T, 0)))
-        for dind, d in enumerate(dt):
-            if dtIg[tind, dind]:
-                gt_pb_index_id = d['cm'][tind, maxDet][1]
-                d['cm'][tind, maxDet] = (mirpb.ConfusionMatrixType.IGNORED, gt_pb_index_id)
-        # store results for given image and category
-        return {
-            'image_id': imgIdx,
-            'category_id': catId,
-            'aRng': aRng,
-            'maxDet': maxDet,
-            'dtIds': [d['id'] for d in dt],
-            'gtIds': [g['id'] for g in gt],
-            'dtMatches': dtm,
-            'gtMatches': gtm,
-            'dtScores': [d['score'] for d in dt],
-            'gtIgnore': gtIg,
-            'dtIgnore': dtIg,
-        }
-
-    def accumulate(self, p: 'Params' = None) -> None:
-        '''
-        Accumulate per image evaluation results and store the result in self.eval
-        :param p: input params for evaluation
-        :return: None
-        '''
-        if not self.evalImgs:
-            raise ValueError('Please run evaluate() first')
-
-        # allows input customized parameters
-        if p is None:
-            p = self.params
-        T = len(p.iouThrs)
-        R = len(p.recThrs)
-        K = len(p.catIds)
-        A = len(p.areaRng)
-        M = len(p.maxDets)
-        precision = -np.ones((T, R, K, A, M))  # -1 for the precision of absent categories
-        recall = -np.ones((T, K, A, M))
-        scores = -np.ones((T, R, K, A, M))
-        all_tps = np.zeros((T, K, A, M))
-        all_fps = np.zeros((T, K, A, M))
-        all_fns = np.zeros((T, K, A, M))
-
-        # create dictionary for future indexing
-        catIds = self.params.catIds
-        setK: set = set(catIds)
-        setA: Set[tuple] = set(map(tuple, self.params.areaRng))
-        setM: set = set(self.params.maxDets)
-        setI: set = set(self.params.imgIdxes)
-        # get inds to evaluate
-        k_list = [n for n, k in enumerate(p.catIds) if k in setK]
-        m_list = [m for n, m in enumerate(p.maxDets) if m in setM]
-        a_list = [n for n, a in enumerate(map(lambda x: tuple(x), p.areaRng)) if a in setA]
-        i_list = [n for n, i in enumerate(p.imgIdxes) if i in setI]
-        I0 = len(self.params.imgIdxes)
-        A0 = len(self.params.areaRng)
-        # retrieve E at each category, area range, and max number of detections
-        for k, k0 in enumerate(k_list):
-            Nk = k0 * A0 * I0
-            for a, a0 in enumerate(a_list):
-                Na = a0 * I0
-                for m, maxDet in enumerate(m_list):
-                    E = [self.evalImgs[Nk + Na + i] for i in i_list]
-                    E = [e for e in E if e is not None]
-                    if len(E) == 0:
-                        continue
-                    dtScores = np.concatenate([e['dtScores'][0:maxDet] for e in E])
-                    if len(dtScores) == 0:
-                        continue
-
-                    # different sorting method generates slightly different results.
-                    # mergesort is used to be consistent as Matlab implementation.
-                    inds = np.argsort(-dtScores, kind='mergesort')
-                    dtScoresSorted = dtScores[inds]
-
-                    dtm = np.concatenate([e['dtMatches'][:, 0:maxDet] for e in E], axis=1)[:, inds]
-                    dtIg = np.concatenate([e['dtIgnore'][:, 0:maxDet] for e in E], axis=1)[:, inds]
-                    gtIg = np.concatenate([e['gtIgnore'] for e in E])
-                    npig = np.count_nonzero(gtIg == 0)
-                    if npig == 0:
-                        continue
-
-                    tps = np.logical_and(dtm, np.logical_not(dtIg))  # iouThrs x dts
-                    fps = np.logical_and(np.logical_not(dtm), np.logical_not(dtIg))  # iouThrs x dts
-                    tp_sum = np.cumsum(tps, axis=1).astype(dtype=float)
-                    fp_sum = np.cumsum(fps, axis=1).astype(dtype=float)
-
-                    all_tps[:, k, a, m] = tp_sum[:, -1]
-                    all_fps[:, k, a, m] = fp_sum[:, -1]
-                    all_fns[:, k, a, m] = npig - all_tps[:, k, a, m]
-
-                    for t, (tp, fp) in enumerate(zip(tp_sum, fp_sum)):
-                        tp = np.array(tp)
-                        fp = np.array(fp)
-                        nd = len(tp)
-                        rc = tp / npig
-                        pr = tp / (fp + tp + np.spacing(1))
-                        q = np.zeros((R, ))
-                        ss = np.zeros((R, ))
-
-                        if nd:
-                            recall[t, k, a, m] = rc[-1]
-                        else:
-                            recall[t, k, a, m] = 0
-
-                        # numpy is slow without cython optimization for accessing elements
-                        # use python array gets significant speed improvement
-                        pr = pr.tolist()
-                        q = q.tolist()
-
-                        for i in range(nd - 1, 0, -1):
-                            if pr[i] > pr[i - 1]:
-                                pr[i - 1] = pr[i]
-
-                        inds = np.searchsorted(rc, p.recThrs, side='left')
-                        try:
-                            for ri, pi in enumerate(inds):
-                                q[ri] = pr[pi]
-                                ss[ri] = dtScoresSorted[pi]
-                        except Exception:
-                            pass
-                        precision[t, :, k, a, m] = np.array(q)
-                        scores[t, :, k, a, m] = np.array(ss)
-
-        self.eval = {
-            'params': p,
-            'counts': [T, R, K, A, M],
-            'precision': precision,
-            'recall': recall,
-            'scores': scores,
-            'all_fps': all_fps,
-            'all_tps': all_tps,
-            'all_fns': all_fns,
-        }
-
-    def get_evaluation_result(self, area_ranges_index: int, max_dets_index: int) -> mirpb.SingleDatasetEvaluation:
-        if not self.eval:
-            raise ValueError('Please run accumulate() first')
-
-        evaluation_result = mirpb.SingleDatasetEvaluation()
-        evaluation_result.conf_thr = self.params.confThr
-
-        # iou evaluations
-        for iou_thr_index, iou_thr in enumerate(self.params.iouThrs):
-            iou_evaluation = self._get_iou_evaluation_result(area_ranges_index=area_ranges_index,
-                                                             max_dets_index=max_dets_index,
-                                                             iou_thr_index=iou_thr_index)
-            evaluation_result.iou_evaluations[f"{iou_thr:.2f}"].CopyFrom(iou_evaluation)
-
-        # average evaluation
-        evaluation_result.iou_averaged_evaluation.CopyFrom(
-            self._get_iou_evaluation_result(area_ranges_index=area_ranges_index, max_dets_index=max_dets_index))
-
-        return evaluation_result
-
-    def _get_iou_evaluation_result(self,
-                                   area_ranges_index: int,
-                                   max_dets_index: int,
-                                   iou_thr_index: int = None) -> mirpb.SingleIouEvaluation:
-        iou_evaluation = mirpb.SingleIouEvaluation()
-
-        # ci evaluations: category / class ids
-        for class_id_index, class_id in enumerate(self.params.catIds):
-            ee = self._get_evaluation_element(iou_thr_index, class_id_index, area_ranges_index, max_dets_index)
-            iou_evaluation.ci_evaluations[class_id].CopyFrom(ee)
-        # class average
-        ee = self._get_evaluation_element(iou_thr_index, None, area_ranges_index, max_dets_index)
-        iou_evaluation.ci_averaged_evaluation.CopyFrom(ee)
-
-        return iou_evaluation
-
-    def _get_evaluation_element(self, iou_thr_index: Optional[int], class_id_index: Optional[int],
-                                area_ranges_index: int, max_dets_index: int) -> mirpb.SingleEvaluationElement:
-        def _get_tp_tn_or_fn(iou_thr_index: Optional[int], class_id_index: Optional[int], area_ranges_index: int,
-                             max_dets_index: int, array: np.ndarray) -> int:
-            """
-            extract tp, tn and fn from `array`
-
-            `array` comes from self.eval's all_tps, all_tns and all_fns, they all have the same structure:
-                iouThrs x catIds x aRngs x maxDets
-            """
-            if iou_thr_index is not None:
-                array = array[[iou_thr_index]]
-            if class_id_index is not None:
-                array = array[:, class_id_index, area_ranges_index, max_dets_index]
-            else:
-                array = np.sum(array[:, :, area_ranges_index, max_dets_index], axis=1)
-            return int(array[0])
-
-        ee = mirpb.SingleEvaluationElement()
-
-        # average precision
-        # precision dims: iouThrs * recThrs * catIds * areaRanges * maxDets
-        precisions: np.ndarray = self.eval['precision']
-        if iou_thr_index is not None:
-            precisions = precisions[[iou_thr_index]]
-        if class_id_index is not None:
-            precisions = precisions[:, :, class_id_index, area_ranges_index, max_dets_index]
-        else:
-            precisions = precisions[:, :, :, area_ranges_index, max_dets_index]
-        precisions[precisions <= -1] = 0
-        ee.ap = np.mean(precisions) if len(precisions) > 0 else -1
-
-        # average recall
-        # recall dims: iouThrs * catIds * areaRanges * maxDets
-        recalls: np.ndarray = self.eval['recall']
-        if iou_thr_index is not None:
-            recalls = recalls[[iou_thr_index]]
-        if class_id_index is not None:
-            recalls = recalls[:, class_id_index, area_ranges_index, max_dets_index]
-        else:
-            recalls = recalls[:, :, area_ranges_index, max_dets_index]
-        recalls[recalls <= -1] = 0
-        ee.ar = np.mean(recalls) if len(recalls) > 0 else -1
-
-        # true positive
-        ee.tp = _get_tp_tn_or_fn(iou_thr_index=iou_thr_index,
-                                 class_id_index=class_id_index,
-                                 area_ranges_index=area_ranges_index,
-                                 max_dets_index=max_dets_index,
-                                 array=self.eval['all_tps'])
-
-        # false positive
-        ee.fp = _get_tp_tn_or_fn(iou_thr_index=iou_thr_index,
-                                 class_id_index=class_id_index,
-                                 area_ranges_index=area_ranges_index,
-                                 max_dets_index=max_dets_index,
-                                 array=self.eval['all_fps'])
-
-        # false negative
-        ee.fn = _get_tp_tn_or_fn(iou_thr_index=iou_thr_index,
-                                 class_id_index=class_id_index,
-                                 area_ranges_index=area_ranges_index,
-                                 max_dets_index=max_dets_index,
-                                 array=self.eval['all_fns'])
-
-        # pr curve
-        if self.params.need_pr_curve:
-            # self.eval['precision'] dims: iouThrs * recThrs * catIds * areaRanges * maxDets
-            # precisions dims: iouThrs * recThrs * catIds
-            precisions = self.eval['precision'][:, :, :, area_ranges_index, max_dets_index]
-            scores = self.eval['scores'][:, :, :, area_ranges_index, max_dets_index]
-
-            # TODO: hotfix, need to test with 3rd party pr curve result
-            precisions = np.maximum(0, precisions)
-            scores = np.maximum(0, scores)
-
-            # from dims: iouThrs * recThrs * catIds
-            # to dims: recThrs * catIds
-            if iou_thr_index is not None:
-                precisions = precisions[iou_thr_index, :, :]
-                scores = scores[iou_thr_index, :, :]
-            else:
-                precisions = np.mean(precisions, axis=0)
-                scores = np.mean(scores, axis=0)
-
-            # from dims: recThrs * catIds
-            # to dims: recThrs
-            if class_id_index is not None:
-                precisions = precisions[:, class_id_index]
-                scores = scores[:, class_id_index]
-            else:
-                precisions = np.mean(precisions, axis=1)
-                scores = np.mean(scores, axis=1)
-
-            for recall_thr_index, recall_thr in enumerate(self.params.recThrs):
-                pr_point = mirpb.FloatPoint(x=recall_thr, y=precisions[recall_thr_index], z=scores[recall_thr_index])
-                ee.pr_curve.append(pr_point)
-
-        return ee
-
-    def summarize(self) -> None:
-        '''
-        Compute and display summary metrics for evaluation results.
-        Note this functin can *only* be applied on the default parameter setting
-        '''
-        def _summarize(ap: int = 1, iouThr: float = None, areaRng: str = 'all', maxDets: int = 100) -> float:
-            p = self.params
-
-            aind = [i for i, aRng in enumerate(p.areaRngLbl) if aRng == areaRng]  # areaRanges index
-            mind = [i for i, mDet in enumerate(p.maxDets) if mDet == maxDets]  # maxDets index
-            if ap == 1:
-                # dimension of precision: [TxRxKxAxM] iouThrs * recThrs * catIds * areaRanges * maxDets
-                s = self.eval['precision']
-                # IoU
-                if iouThr is not None:
-                    t = np.where(iouThr == p.iouThrs)[0]
-                    s = s[t]
-                s = s[:, :, :, aind, mind]
-            else:
-                # dimension of recall: [TxKxAxM] iouThrs * catIds * areaRanges * maxDets
-                s = self.eval['recall']
-                if iouThr is not None:
-                    t = np.where(iouThr == p.iouThrs)[0]
-                    s = s[t]
-                s = s[:, :, aind, mind]
-            if len(s[s > -1]) == 0:
-                mean_s = -1
-            else:
-                mean_s = np.mean(s[s > -1])
-            return mean_s
-
-        def _summarizeDets() -> np.ndarray:
-            stats = np.zeros((3, ))
-            stats[0] = _summarize(1)
-            stats[1] = _summarize(1, iouThr=.5, maxDets=self.params.maxDets[-1])
-            stats[2] = _summarize(1, iouThr=.75, maxDets=self.params.maxDets[-1])
-            return stats
-
-        if not self.eval:
-            raise Exception('Please run accumulate() first')
-        self.stats = _summarizeDets()
-
-    def write_confusion_matrix(self, iou_thr_index: int, maxDets: int) -> None:
-        gt_annotation = self._coco_gt._task_annotations
-        dt_annotation = self._coco_dt._task_annotations
-        cm_key = (iou_thr_index, maxDets)
-        for imgIdx in self.params.imgIdxes:
-            for catId in self.params.catIds:
-                gt = self._gts[imgIdx, catId]
-                if len(gt):
-                    gt_img_annotation = gt_annotation.image_annotations[gt[0]['asset_id']]
-                    pb_idx_to_anno = {anno.index: anno for anno in gt_img_annotation.annotations}
-                    for g in gt:
-                        if not g.get('cm', {}).get(cm_key, None):
-                            continue
-                        cm_tuple = g['cm'][cm_key]
-                        anno = pb_idx_to_anno[g['pb_index_id']]
-                        anno.cm, anno.det_link_id = cm_tuple[0], cm_tuple[1]
-
-                dt = self._dts[imgIdx, catId]
-                if len(dt):
-                    dt_img_annotation = dt_annotation.image_annotations[dt[0]['asset_id']]
-                    pb_idx_to_anno = {anno.index: anno for anno in dt_img_annotation.annotations}
-                    for d in dt:
-                        if not d.get('cm', {}).get(cm_key, None):
-                            continue
-                        cm_tuple = d['cm'][cm_key]
-                        anno = pb_idx_to_anno[d['pb_index_id']]
-                        anno.cm, anno.det_link_id = cm_tuple[0], cm_tuple[1]
-
-
-class Params:
-    def __init__(self) -> None:
-        self.iouType = 'bbox'
-        self.catIds: List[int] = []
-        self.imgIdxes: List[int] = []
-        # np.arange causes trouble.  the data point on arange is slightly larger than the true value
-        self.iouThrs = np.linspace(.5, 0.95, int(np.round((0.95 - .5) / .05)) + 1, endpoint=True)  # iou threshold
-        self.recThrs = np.linspace(.0, 1.00, int(np.round((1.00 - .0) / .01)) + 1, endpoint=True)  # recall threshold
-        self.maxDets = [100]  # only one maxDet, origin: [1, 10, 100]
-        # [[0**2, 1e5**2], [0**2, 32**2], [32**2, 96**2], [96**2, 1e5**2]]  # area range
-        self.areaRng: List[list] = [[0**2, 1e5**2]]  # use all.
-        self.areaRngLbl = ['all', 'small', 'medium', 'large']  # area range label
-        self.confThr = 0.3  # confidence threshold
-        self.need_pr_curve = False
-
-
-def _det_evaluate(mir_dts: List[MirCoco], mir_gt: MirCoco, config: mirpb.EvaluateConfig) -> mirpb.Evaluation:
-    if config.conf_thr < 0 or config.conf_thr > 1:
-        raise MirRuntimeError(error_code=MirCode.RC_CMD_INVALID_ARGS, error_message='invalid conf_thr')
-
-    params = Params()
-    params.confThr = config.conf_thr
-    params.iouThrs = _get_ious_array(config.iou_thrs_interval)
-    params.need_pr_curve = config.need_pr_curve
-
-    evaluation = mirpb.Evaluation()
-    evaluation.config.CopyFrom(config)
-
-    area_ranges_index = 0  # area range: 'all'
-    max_dets_index = len(params.maxDets) - 1  # last max det number
-
-    for mir_dt in mir_dts:
-        evaluator = CocoDetEval(coco_gt=mir_gt, coco_dt=mir_dt, params=params)
-        evaluator.evaluate()
-        evaluator.write_confusion_matrix(iou_thr_index=0, maxDets=params.maxDets[max_dets_index])
-        evaluator.accumulate()
-
-        single_dataset_evaluation = evaluator.get_evaluation_result(area_ranges_index=area_ranges_index,
-                                                                    max_dets_index=max_dets_index)
-        single_dataset_evaluation.conf_thr = config.conf_thr
-        single_dataset_evaluation.gt_dataset_id = mir_gt.dataset_id
-        single_dataset_evaluation.pred_dataset_id = mir_dt.dataset_id
-        evaluation.dataset_evaluations[mir_dt.dataset_id].CopyFrom(single_dataset_evaluation)
-    return evaluation
-
-
-def _get_ious_array(iou_thrs_str: str) -> np.ndarray:
-    iou_thrs = [float(v) for v in iou_thrs_str.split(':')]
-    if len(iou_thrs) == 3:
-        iou_thr_from, iou_thr_to, iou_thr_step = iou_thrs
-    elif len(iou_thrs) == 1:
-        iou_thr_from, iou_thr_to, iou_thr_step = iou_thrs[0], iou_thrs[0], 0
-    else:
-        raise ValueError(f"invalid iou thrs str: {iou_thrs_str}")
-    for thr in [iou_thr_from, iou_thr_to, iou_thr_step]:
-        if thr < 0 or thr > 1:
-            raise MirRuntimeError(error_code=MirCode.RC_CMD_INVALID_ARGS,
-                                  error_message='invalid iou_thr_from, iou_thr_to or iou_thr_step')
-    if iou_thr_from > iou_thr_to:
-        raise MirRuntimeError(error_code=MirCode.RC_CMD_INVALID_ARGS,
-                              error_message='invalid iou_thr_from or iou_thr_to')
-
-    if iou_thr_to == iou_thr_from:
-        return np.array([iou_thr_from])
-    return np.linspace(start=iou_thr_from,
-                       stop=iou_thr_to,
-                       num=int(np.round((iou_thr_to - iou_thr_from) / iou_thr_step)),
-                       endpoint=False)
-
-
->>>>>>> 9a020184
 def det_evaluate(
     mir_root: str,
     rev_tid: revs_parser.TypRevTid,
@@ -765,6 +30,7 @@
         dataset_id=rev_tid.rev_tid,
         conf_thr=conf_thr,
         iou_thrs=iou_thrs,
+        class_ids=class_ids,
         need_pr_curve=need_pr_curve,
     )
 
