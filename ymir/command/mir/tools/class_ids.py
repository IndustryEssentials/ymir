--- conflicted
+++ resolved
@@ -300,10 +300,6 @@
         raise RuntimeError(f"label file miss in path: {label_storage_file}")
 
     os.makedirs(os.path.dirname(label_storage_file), exist_ok=True)
-<<<<<<< HEAD
-
-=======
->>>>>>> 7a32fa15
     user_labels = UserLabels()
     with open(label_storage_file, 'w') as f:
         yaml.safe_dump(user_labels.dict(), f)
