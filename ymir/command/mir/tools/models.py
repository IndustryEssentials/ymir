--- conflicted
+++ resolved
@@ -12,11 +12,7 @@
 from mir.tools.errors import MirRuntimeError
 from mir.tools.mir_storage import sha1sum_for_file
 from mir.protos import mir_command_pb2 as mirpb
-<<<<<<< HEAD
-from mir.version import ymir_model_salient_version, YMIR_VERSION
-=======
 from mir.version import check_model_version_or_crash
->>>>>>> 55a7d07d
 
 
 class ModelStageStorage(BaseModel):
@@ -44,13 +40,7 @@
 
     @root_validator
     def validate_model_storage(cls, values: dict) -> dict:
-<<<<<<< HEAD
-        if ymir_model_salient_version(values['package_version']) != ymir_model_salient_version(YMIR_VERSION):
-            raise MirRuntimeError(error_code=MirCode.RC_CMD_INVALID_MODEL_PACKAGE_VERSION,
-                                  error_message=f"Invalid model package version: {values['package_version']}")
-=======
         check_model_version_or_crash(values['package_version'])
->>>>>>> 55a7d07d
         if values['object_type'] == mirpb.ObjectType.OT_UNKNOWN:
             raise MirRuntimeError(error_code=MirCode.RC_CMD_UNKNOWN_MODEL_OBJECT_TYPE,
                                   error_message=f"Invalid model object type: {values['object_type']}")
