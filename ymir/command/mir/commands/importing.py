--- conflicted
+++ resolved
@@ -96,17 +96,16 @@
             return ret
 
         mir_annotation = mirpb.MirAnnotations()
-        anno_import_result = annotations.import_annotations(
-            mir_metadatas=mir_metadatas,
-            mir_annotation=mir_annotation,
-            in_sha1_file=sha1_index_abs,
-            in_sha1_gt_file=sha1_gt_index_abs,
-            mir_root=mir_root,
-            annotations_dir_path=anno_abs,
-            groundtruth_dir_path=gt_abs,
-            unknown_types_strategy=unknown_types_strategy,
-            task_id=dst_typ_rev_tid.tid,
-            phase='import.others')
+        anno_import_result = annotations.import_annotations(mir_metadatas=mir_metadatas,
+                                                            mir_annotation=mir_annotation,
+                                                            in_sha1_file=sha1_index_abs,
+                                                            in_sha1_gt_file=sha1_gt_index_abs,
+                                                            mir_root=mir_root,
+                                                            annotations_dir_path=anno_abs,
+                                                            groundtruth_dir_path=gt_abs,
+                                                            unknown_types_strategy=unknown_types_strategy,
+                                                            task_id=dst_typ_rev_tid.tid,
+                                                            phase='import.others')
 
         logging.info(f"unknown types strategy: {unknown_types_strategy}")
         logging.info(f"anno import result: {anno_import_result}")
@@ -115,14 +114,10 @@
         task = mir_storage_ops.create_task(
             task_type=mirpb.TaskTypeImportData,
             task_id=dst_typ_rev_tid.tid,
-<<<<<<< HEAD
             message=f"importing {index_file}-{anno_abs}-{gt_abs} to {dst_rev}, uts: {unknown_types_strategy}",
-            unknown_types={k: v.count for k, v in anno_import_result.items() if v.id == -1},
-            added_types={k: v.id for k, v in anno_import_result.items() if v.id >= 0},
-=======
-            message=f"importing {index_file}-{anno_abs}-{gt_abs}-{gen_abs} as {dataset_name}",
-            new_types=unknown_types,
->>>>>>> ef41260c
+            new_types={k: v.count
+                       for k, v in anno_import_result.items()},
+            new_types_added=(unknown_types_strategy == annotations.UnknownTypesStrategy.ADD),
             src_revs=src_revs,
             dst_rev=dst_rev,
         )
