--- conflicted
+++ resolved
@@ -40,20 +40,6 @@
             mir_branch=src_rev_tid.rev,
             mir_task_id=src_rev_tid.tid,
             ms_list=[mirpb.MirStorage.MIR_METADATAS, mirpb.MirStorage.MIR_ANNOTATIONS])
-
-        orig_head_task_id = mir_annotations.head_task_id
-        pred_annotations = mir_annotations.task_annotations[orig_head_task_id]
-
-<<<<<<< HEAD
-            new_mir_annotation.prediction.CopyFrom(mir_annotations.prediction)
-            new_mir_annotation.ground_truth.CopyFrom(mir_annotations.ground_truth)
-            for asset_id in mir_annotations.image_cks.keys():
-                new_mir_annotation.image_cks[asset_id].CopyFrom(mir_annotations.image_cks[asset_id])
-=======
-        mir_annotations.task_annotations[task_id].CopyFrom(pred_annotations)
-        del mir_annotations.task_annotations[orig_head_task_id]
-        mir_annotations.prediction.CopyFrom(pred_annotations)
->>>>>>> e32918c4
 
         # save and commit
         task = mir_storage_ops.create_task(task_type=mirpb.TaskType.TaskTypeEvaluate,
