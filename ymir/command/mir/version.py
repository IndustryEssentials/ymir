# Current ymir system version
YMIR_VERSION = '1.3.0'
<<<<<<< HEAD

# Default sandbox version
DEFAULT_YMIR_SRC_VERSION = '1.1.0'

# Protocol version for training, mining and infer executors
TMI_PROTOCOL_VERSION = '1.0.0'
=======
DEFAULT_YMIR_SRC_VERSION = '1.1.0'


def ymir_salient_version(ver: str) -> str:
    _SALIENT_VERSIONS = {
        DEFAULT_YMIR_SRC_VERSION: DEFAULT_YMIR_SRC_VERSION,
        '1.3.0': '1.3.0',
    }
    return _SALIENT_VERSIONS[ver]
>>>>>>> f911a68d
<|MERGE_RESOLUTION|>--- conflicted
+++ resolved
@@ -1,20 +1,15 @@
 # Current ymir system version
 YMIR_VERSION = '1.3.0'
-<<<<<<< HEAD
 
 # Default sandbox version
 DEFAULT_YMIR_SRC_VERSION = '1.1.0'
 
 # Protocol version for training, mining and infer executors
 TMI_PROTOCOL_VERSION = '1.0.0'
-=======
-DEFAULT_YMIR_SRC_VERSION = '1.1.0'
-
 
 def ymir_salient_version(ver: str) -> str:
     _SALIENT_VERSIONS = {
         DEFAULT_YMIR_SRC_VERSION: DEFAULT_YMIR_SRC_VERSION,
         '1.3.0': '1.3.0',
     }
-    return _SALIENT_VERSIONS[ver]
->>>>>>> f911a68d
+    return _SALIENT_VERSIONS[ver]