from controller.invoker.invoker_cmd_base import BaseMirControllerInvoker
from controller.utils import checker, utils
from id_definition.error_codes import CTLResponseCode
from mir.tools.det_eval_ctl_ops import det_evaluate_datasets
from mir.tools.revs_parser import parse_single_arg_rev
from proto import backend_pb2


class EvaluateInvoker(BaseMirControllerInvoker):
    def _need_work_dir(self) -> bool:
        return False

    def pre_invoke(self) -> backend_pb2.GeneralResp:
        checker_resp = checker.check_invoker(invoker=self,
                                             prerequisites=[
                                                 checker.Prerequisites.CHECK_USER_ID,
                                                 checker.Prerequisites.CHECK_REPO_ID,
                                                 checker.Prerequisites.CHECK_REPO_ROOT_EXIST,
                                                 checker.Prerequisites.CHECK_TASK_ID,
                                                 checker.Prerequisites.CHECK_IN_DATASET_IDS,
                                             ])
        if checker_resp.code != CTLResponseCode.CTR_OK:
            return checker_resp

        ec = self._request.evaluate_config
        if ec.conf_thr < 0 or ec.conf_thr >= 1:
            return utils.make_general_response(CTLResponseCode.ARG_VALIDATION_FAILED,
                                               f"invalid evaluate conf thr: {ec.conf_thr:.2f}")

        if not ec.iou_thrs_interval:
            return utils.make_general_response(CTLResponseCode.ARG_VALIDATION_FAILED,
                                               "invalid evaluate iou thrs interval: {}".format(ec.iou_thrs_interval))

        return utils.make_general_response(CTLResponseCode.CTR_OK, "")

    def invoke(self) -> backend_pb2.GeneralResp:
        ec = self._request.evaluate_config
<<<<<<< HEAD
        rev_tid = revs_parser.parse_single_arg_rev(self._request.in_dataset_ids[0], need_tid=False)

        evaluation = det_eval_ctl_ops.det_evaluate_datasets(mir_root=self._repo_root,
                                                            gt_rev_tid=rev_tid,
                                                            pred_rev_tid=rev_tid,
                                                            conf_thr=ec.conf_thr,
                                                            iou_thrs=ec.iou_thrs_interval,
                                                            need_pr_curve=ec.need_pr_curve,
                                                            main_ck=self._request.singleton_op)
=======
        rev_tid = parse_single_arg_rev(self._request.in_dataset_ids[0], need_tid=False)

        evaluation = det_evaluate_datasets(mir_root=self._repo_root,
                                           gt_rev_tid=rev_tid,
                                           pred_rev_tid=rev_tid,
                                           conf_thr=ec.conf_thr,
                                           iou_thrs=ec.iou_thrs_interval,
                                           need_pr_curve=ec.need_pr_curve)
>>>>>>> 7968351f

        response = backend_pb2.GeneralResp()
        response.code = CTLResponseCode.CTR_OK
        response.evaluation.CopyFrom(evaluation)
        return response<|MERGE_RESOLUTION|>--- conflicted
+++ resolved
@@ -35,17 +35,6 @@
 
     def invoke(self) -> backend_pb2.GeneralResp:
         ec = self._request.evaluate_config
-<<<<<<< HEAD
-        rev_tid = revs_parser.parse_single_arg_rev(self._request.in_dataset_ids[0], need_tid=False)
-
-        evaluation = det_eval_ctl_ops.det_evaluate_datasets(mir_root=self._repo_root,
-                                                            gt_rev_tid=rev_tid,
-                                                            pred_rev_tid=rev_tid,
-                                                            conf_thr=ec.conf_thr,
-                                                            iou_thrs=ec.iou_thrs_interval,
-                                                            need_pr_curve=ec.need_pr_curve,
-                                                            main_ck=self._request.singleton_op)
-=======
         rev_tid = parse_single_arg_rev(self._request.in_dataset_ids[0], need_tid=False)
 
         evaluation = det_evaluate_datasets(mir_root=self._repo_root,
@@ -53,8 +42,8 @@
                                            pred_rev_tid=rev_tid,
                                            conf_thr=ec.conf_thr,
                                            iou_thrs=ec.iou_thrs_interval,
-                                           need_pr_curve=ec.need_pr_curve)
->>>>>>> 7968351f
+                                           need_pr_curve=ec.need_pr_curve,
+                                           main_ck=self._request.singleton_op)
 
         response = backend_pb2.GeneralResp()
         response.code = CTLResponseCode.CTR_OK
