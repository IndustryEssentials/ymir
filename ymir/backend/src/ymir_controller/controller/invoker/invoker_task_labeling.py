import logging
from typing import Dict, List, Optional, Tuple

from common_utils import labels
from controller.invoker.invoker_task_base import SubTaskType, TaskBaseInvoker
from controller.label_model import label_runner
from controller.utils import utils
from id_definition.error_codes import CTLResponseCode
from proto import backend_pb2


class TaskLabelingInvoker(TaskBaseInvoker):
    def task_pre_invoke(self, request: backend_pb2.GeneralReq) -> backend_pb2.GeneralResp:
        if len(request.in_dataset_ids) != 1:
            return utils.make_general_response(code=CTLResponseCode.ARG_VALIDATION_FAILED,
                                               message=f"Invalid in_dataset_ids {request.in_dataset_ids}")

<<<<<<< HEAD
        if (
            label_task_config.LABEL_TOOL == label_task_config.LABEL_STUDIO
            and request.object_type in {mir_cmd_pb.ObjectType.OT_SEG, mir_cmd_pb.ObjectType.OT_INS_SEG}
        ):
            return utils.make_general_response(code=CTLResponseCode.INVOKER_LABEL_TASK_SEG_NOT_SUPPORTED,
                                               message="label_studio does not support segmentation")
=======
>>>>>>> c4e7c03c
        try:
            utils.create_label_instance()
        except ValueError:
            return utils.make_general_response(code=CTLResponseCode.ARG_VALIDATION_FAILED,
                                               message="ill-configured label_tool")

        return utils.make_general_response(CTLResponseCode.CTR_OK, "")

    @classmethod
    def register_subtasks(cls, request: backend_pb2.GeneralReq) -> List[Tuple[SubTaskType, float]]:
        return [(cls.subtask_invoke_label, 1.0)]

    @classmethod
    def need_index_repo(cls) -> bool:
        return False

    @classmethod
    def subtask_invoke_label(cls, request: backend_pb2.GeneralReq, user_labels: labels.UserLabels, sandbox_root: str,
                             assets_config: Dict[str, str], repo_root: str, master_task_id: str, subtask_id: str,
                             subtask_workdir: str, his_task_id: Optional[str],
                             in_dataset_ids: List[str]) -> backend_pb2.GeneralResp:
        labeling_request = request.req_create_task.labeling
        logging.info(f"labeling_request: {labeling_request}")
        keywords = user_labels.main_name_for_ids(class_ids=list(request.in_class_ids))
        labeler_accounts = list(labeling_request.labeler_accounts)
        media_location = assets_config["assetskvlocation"]

        label_runner.start_label_task(
            repo_root=repo_root,
            label_storage_file=user_labels.storage_file,
            working_dir=subtask_workdir,
            media_location=media_location,
            task_id=subtask_id,
            project_name=labeling_request.project_name,
            dataset_id=in_dataset_ids[0],
            keywords=keywords,
            collaborators=labeler_accounts,
            expert_instruction=labeling_request.expert_instruction_url,
            annotation_type=labeling_request.annotation_type,
            object_type=request.object_type,
            user_token=request.user_token,
        )

        return utils.make_general_response(CTLResponseCode.CTR_OK, "")<|MERGE_RESOLUTION|>--- conflicted
+++ resolved
@@ -15,15 +15,6 @@
             return utils.make_general_response(code=CTLResponseCode.ARG_VALIDATION_FAILED,
                                                message=f"Invalid in_dataset_ids {request.in_dataset_ids}")
 
-<<<<<<< HEAD
-        if (
-            label_task_config.LABEL_TOOL == label_task_config.LABEL_STUDIO
-            and request.object_type in {mir_cmd_pb.ObjectType.OT_SEG, mir_cmd_pb.ObjectType.OT_INS_SEG}
-        ):
-            return utils.make_general_response(code=CTLResponseCode.INVOKER_LABEL_TASK_SEG_NOT_SUPPORTED,
-                                               message="label_studio does not support segmentation")
-=======
->>>>>>> c4e7c03c
         try:
             utils.create_label_instance()
         except ValueError:
