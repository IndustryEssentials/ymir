import logging

import sentry_sdk

from controller.config import label_task as label_task_config
from controller.invoker.invoker_cmd_base import BaseMirControllerInvoker
from controller.label_model.label_studio import LabelStudio
from controller.label_model.label_free import LabelFree
from controller.utils import checker, utils
from controller.utils.redis import rds
from id_definition.error_codes import CTLResponseCode
from proto import backend_pb2


class CMDTerminateInvoker(BaseMirControllerInvoker):
    def pre_invoke(self) -> backend_pb2.GeneralResp:
        return checker.check_request(
            request=self._request,
            prerequisites=[checker.Prerequisites.CHECK_USER_ID],
        )

    def get_project_id_by_task_id(self, task_id: str) -> int:
        content = rds.hget(label_task_config.MONITOR_MAPPING_KEY, task_id)
        if content is None:
            raise ValueError("error! get project id: {} by task id{task_id}")
        return content["project_id"]  # type: ignore

    def invoke(self) -> backend_pb2.GeneralResp:
        expected_type = backend_pb2.RequestType.CMD_TERMINATE
        if self._request.req_type != expected_type:
            return utils.make_general_response(CTLResponseCode.MIS_MATCHED_INVOKER_TYPE,
                                               f"expected: {expected_type} vs actual: {self._request.req_type}")

        if self._request.terminated_task_type in [
                backend_pb2.TaskType.TaskTypeTraining,
<<<<<<< HEAD
                 backend_pb2.TaskType.TaskTypeMining,
=======
                backend_pb2.TaskType.TaskTypeMining,
                backend_pb2.TaskType.TaskTypeDatasetInfer,
>>>>>>> 66b77760
        ]:
            container_command = ['docker', 'rm', '-f', self._request.executant_name]
            container_response = utils.run_command(container_command)
            if container_response.code != CTLResponseCode.CTR_OK:
                logging.warning(container_response.message)
                sentry_sdk.capture_message(container_response.message)
                return container_response
        elif self._request.terminated_task_type == backend_pb2.TaskType.TaskTypeLabel:
            project_id = self.get_project_id_by_task_id(self._request.executant_name)
            if label_task_config.LABEL_TOOL == label_task_config.LABEL_STUDIO:
                label_instance = LabelStudio()
            elif label_task_config.LABEL_TOOL == label_task_config.LABEL_FREE:
                label_instance = LabelFree()
            else:
                raise ValueError("Error! Please setting your label tools")

            label_instance.delete_unlabeled_task(project_id)
        else:
            logging.info(f"Do nothing to terminate task_type:{self._request.req_type}")

        return utils.make_general_response(CTLResponseCode.CTR_OK, "successful terminate")<|MERGE_RESOLUTION|>--- conflicted
+++ resolved
@@ -33,12 +33,8 @@
 
         if self._request.terminated_task_type in [
                 backend_pb2.TaskType.TaskTypeTraining,
-<<<<<<< HEAD
-                 backend_pb2.TaskType.TaskTypeMining,
-=======
                 backend_pb2.TaskType.TaskTypeMining,
                 backend_pb2.TaskType.TaskTypeDatasetInfer,
->>>>>>> 66b77760
         ]:
             container_command = ['docker', 'rm', '-f', self._request.executant_name]
             container_response = utils.run_command(container_command)
