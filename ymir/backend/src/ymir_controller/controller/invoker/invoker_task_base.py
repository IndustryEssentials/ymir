import logging
import os
import threading
from typing import Dict, List

import yaml

from common_utils.labels import UserLabels
from common_utils.percent_log_util import LogState, PercentLogHandler
from controller.invoker.invoker_cmd_base import BaseMirControllerInvoker
from controller.utils import checker, errors, gpu_utils, tasks_util, utils
from id_definition.error_codes import CTLResponseCode
from proto import backend_pb2


class TaskBaseInvoker(BaseMirControllerInvoker):
    def pre_invoke(self) -> backend_pb2.GeneralResp:
        # still in sync mode.
        checker_ret = checker.check_request(request=self._request,
                                            prerequisites=[
                                                checker.Prerequisites.CHECK_USER_ID,
                                                checker.Prerequisites.CHECK_REPO_ID,
                                                checker.Prerequisites.CHECK_REPO_ROOT_EXIST,
                                            ],
                                            mir_root=self._repo_root)
        if checker_ret.code != CTLResponseCode.CTR_OK:
            return checker_ret
        return self.task_pre_invoke(request=self._request, sandbox_root=self._sandbox_root)

    @classmethod
    def subtask_work_dir(cls, master_work_dir: str, subtask_id: str) -> str:
        subtask_workdir = os.path.join(master_work_dir, 'sub_task', subtask_id)
        os.makedirs(subtask_workdir, exist_ok=True)
        return subtask_workdir

    @classmethod
    def subtask_monitor_file(cls, master_work_dir: str, subtask_id: str) -> str:
        subtask_workdir = cls.subtask_work_dir(
            master_work_dir=master_work_dir,
            subtask_id=subtask_id,
        )
        subtask_monitor_root = os.path.join(subtask_workdir, 'out')
        os.makedirs(subtask_monitor_root, exist_ok=True)
        sub_monitor_file = os.path.join(subtask_monitor_root, 'monitor.txt')
        return sub_monitor_file

    @classmethod
    def create_subtask_workdir_monitor(
        cls,
        task_id: str,
        user_id: str,
        master_work_dir: str,
        subtask_weights: List[float],
        register_monitor: bool,
    ) -> None:
        if not (subtask_weights and task_id and user_id and master_work_dir):
            raise errors.MirCtrError(CTLResponseCode.ARG_VALIDATION_FAILED,
                                     "create_subtask_workdir_monitor args error, abort.")

        delta = 0.001
        if abs(sum(subtask_weights) - 1) >= delta:
            raise errors.MirCtrError(CTLResponseCode.ARG_VALIDATION_FAILED, "invalid weights, abort.")
        sub_monitor_files_weights = {}
        for idx in range(len(subtask_weights)):
            subtask_id = utils.sub_task_id(task_id, idx)
            subtask_monitor_file = cls.subtask_monitor_file(master_work_dir=master_work_dir, subtask_id=subtask_id)
            PercentLogHandler.write_percent_log(log_file=subtask_monitor_file,
                                                tid=utils.sub_task_id(task_id, idx),
                                                percent=0.0,
                                                state=LogState.RUNNING)
            sub_monitor_files_weights[subtask_monitor_file] = subtask_weights[idx]

        logging.info(f"task {task_id} logging weights:\n{sub_monitor_files_weights}\n")
        if register_monitor:
            tasks_util.register_monitor_log(
                task_id=task_id,
                user_id=user_id,
                log_path_weights=sub_monitor_files_weights,
            )
        return

    @staticmethod
    def gen_executor_config_path(work_dir: str) -> str:
        if not (work_dir and os.path.isdir(work_dir)):
            raise errors.MirCtrError(CTLResponseCode.ARG_VALIDATION_FAILED, f"invalid work_dir: {work_dir}")
        return os.path.join(work_dir, "task_config.yaml")

    @staticmethod
<<<<<<< HEAD
    def gen_executor_config_lock_gpus(req_executor_config: str, class_names: List, output_config_file: str) -> bool:
        executor_config = yaml.safe_load(req_executor_config)
        if class_names:
            executor_config["class_names"] = class_names
=======
    def gen_executor_config_lock_gpus(repo_root: str, req_executor_config: str, in_class_ids: List,
                                      task_parameters: str, output_config_file: str) -> bool:
        executor_config = yaml.safe_load(req_executor_config)
        task_context = {}

        if in_class_ids:
            label_file_dir = os.path.join(repo_root, '.mir')
            executor_config["class_names"] = labels.get_main_labels_by_ids(label_file_dir=label_file_dir,
                                                                           type_ids=in_class_ids)
>>>>>>> 54559ce1
        # when gpu_count > 0, use gpu model
        gpu_count = executor_config["gpu_count"]
        if gpu_count > 0:
            gpu_ids = gpu_utils.GPUInfo().find_gpu_ids_by_config(gpu_count, lock_gpu=True)
            if not gpu_ids:
                return False

            task_context["available_gpu_id"] = gpu_ids
            executor_config['gpu_id'] = ','.join([str(i) for i in range(gpu_count)])
        else:
            task_context["available_gpu_id"] = ''
            executor_config['gpu_id'] = ''

        if task_parameters:
            task_context['task_parameters'] = task_parameters

        config = {'executor_config': executor_config, 'task_context': task_context}

        with open(output_config_file, "w") as f:
            yaml.dump(config, f)

        return True

    def invoke(self) -> backend_pb2.GeneralResp:
        expected_type = backend_pb2.RequestType.TASK_CREATE
        if self._request.req_type != expected_type:
            return utils.make_general_response(CTLResponseCode.MIS_MATCHED_INVOKER_TYPE,
                                               f"expected: {expected_type} vs actual: {self._request.req_type}")
        self.create_subtask_workdir_monitor(task_id=self._task_id,
                                            user_id=self._user_id,
                                            master_work_dir=self._work_dir,
                                            subtask_weights=self.subtask_weights(),
                                            register_monitor=(not self._request.req_create_task.no_task_monitor))

        if self._async_mode:
            thread = threading.Thread(target=self.task_invoke,
                                      args=(
                                          self._sandbox_root,
                                          self._repo_root,
                                          self._assets_config,
                                          self._work_dir,
                                          self._user_labels,
                                          self._request,
                                      ),
                                      daemon=True)
            thread.start()
            return utils.make_general_response(CTLResponseCode.CTR_OK, "")
        else:
            return self.task_invoke(sandbox_root=self._sandbox_root,
                                    repo_root=self._repo_root,
                                    assets_config=self._assets_config,
                                    working_dir=self._work_dir,
                                    user_labels=self._user_labels,
                                    request=self._request)

    @classmethod
    def task_invoke(cls, sandbox_root: str, repo_root: str, assets_config: Dict[str, str], working_dir: str,
                    user_labels: UserLabels, request: backend_pb2.GeneralReq) -> backend_pb2.GeneralResp:
        subtask_weights = cls.subtask_weights()
        previous_subtask_id = None
        # revsersed, to makesure the last subtask idx is 0.
        for subtask_idx in reversed(range(len(subtask_weights))):
            logging.info(f"processing subtask {subtask_idx}")

            subtask_id = utils.sub_task_id(request.task_id, subtask_idx)
            subtask_work_dir = cls.subtask_work_dir(master_work_dir=working_dir, subtask_id=subtask_id)

            subtask_func_name = f"subtask_invoke_{subtask_idx}"
            subtask_func = getattr(cls, subtask_func_name)
            ret = subtask_func(
                sandbox_root=sandbox_root,
                repo_root=repo_root,
                assets_config=assets_config,
                request=request,
                subtask_id=subtask_id,
                subtask_workdir=subtask_work_dir,
                previous_subtask_id=previous_subtask_id,
                user_labels=user_labels,
            )
            if ret.code != CTLResponseCode.CTR_OK:
                logging.info(f"subtask failed: {subtask_func_name}\nret: {ret}")
                return ret

            previous_subtask_id = subtask_id

        return ret

    def task_pre_invoke(self, sandbox_root: str, request: backend_pb2.GeneralReq) -> backend_pb2.GeneralResp:
        raise NotImplementedError

    @classmethod
    def subtask_weights(cls) -> List:
        # Subtasks are called in reversed order of index so the index 0 submask is last called,
        # as a result, the weight list should also be organized in reversed index order.
        raise NotImplementedError

    @classmethod
    def subtask_invoke_2(cls, sandbox_root: str, repo_root: str, assets_config: Dict[str, str],
                         request: backend_pb2.GeneralReq, subtask_id: str, subtask_workdir: str,
                         previous_subtask_id: str, user_labels: UserLabels) -> backend_pb2.GeneralResp:
        raise NotImplementedError

    @classmethod
    def subtask_invoke_1(cls, sandbox_root: str, repo_root: str, assets_config: Dict[str, str],
                         request: backend_pb2.GeneralReq, subtask_id: str, subtask_workdir: str,
                         previous_subtask_id: str, user_labels: UserLabels) -> backend_pb2.GeneralResp:
        raise NotImplementedError

    @classmethod
    def subtask_invoke_0(cls, sandbox_root: str, repo_root: str, assets_config: Dict[str, str],
                         request: backend_pb2.GeneralReq, subtask_id: str, subtask_workdir: str,
                         previous_subtask_id: str, user_labels: UserLabels) -> backend_pb2.GeneralResp:
        raise NotImplementedError<|MERGE_RESOLUTION|>--- conflicted
+++ resolved
@@ -86,12 +86,6 @@
         return os.path.join(work_dir, "task_config.yaml")
 
     @staticmethod
-<<<<<<< HEAD
-    def gen_executor_config_lock_gpus(req_executor_config: str, class_names: List, output_config_file: str) -> bool:
-        executor_config = yaml.safe_load(req_executor_config)
-        if class_names:
-            executor_config["class_names"] = class_names
-=======
     def gen_executor_config_lock_gpus(repo_root: str, req_executor_config: str, in_class_ids: List,
                                       task_parameters: str, output_config_file: str) -> bool:
         executor_config = yaml.safe_load(req_executor_config)
@@ -101,7 +95,6 @@
             label_file_dir = os.path.join(repo_root, '.mir')
             executor_config["class_names"] = labels.get_main_labels_by_ids(label_file_dir=label_file_dir,
                                                                            type_ids=in_class_ids)
->>>>>>> 54559ce1
         # when gpu_count > 0, use gpu model
         gpu_count = executor_config["gpu_count"]
         if gpu_count > 0:
