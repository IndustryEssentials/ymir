--- conflicted
+++ resolved
@@ -21,12 +21,8 @@
         class_names = self._user_labels.get_main_names(class_ids=train_request.in_class_ids)
         gpu_lock_ret = self.gen_executor_config_lock_gpus(
             req_executor_config=request.docker_image_config,
-<<<<<<< HEAD
-            class_names=class_names,
-=======
             in_class_ids=train_request.in_class_ids,
             task_parameters=request.task_parameters,
->>>>>>> 54559ce1
             output_config_file=output_config_file,
         )
         if not gpu_lock_ret:
