<<<<<<< HEAD
from typing import List

from sqlalchemy import not_
=======
>>>>>>> 4880a571
from sqlalchemy.orm import Session

from app.crud.base import CRUDBase
from app.models import Iteration
from app.schemas.iteration import IterationCreate, IterationUpdate
from app.api.errors.errors import IterationNotFound


class CRUDIteration(CRUDBase[Iteration, IterationCreate, IterationUpdate]):
<<<<<<< HEAD
    def get_multi_iterations(
        self,
        db: Session,
        *,
        project_id: int,
    ) -> List[Iteration]:
        query = db.query(self.model)
        query = query.filter(self.model.project_id == project_id, not_(self.model.is_deleted))

        return query.all()
=======
    def update_iteration(self, db: Session, *, iteration_id: int, iteration_update: IterationUpdate) -> Iteration:
        iteration = self.get(db, id=iteration_id)
        if not iteration:
            raise IterationNotFound()
        return self.update(db, db_obj=iteration, obj_in=iteration_update)
>>>>>>> 4880a571


iteration = CRUDIteration(Iteration)<|MERGE_RESOLUTION|>--- conflicted
+++ resolved
@@ -1,9 +1,6 @@
-<<<<<<< HEAD
 from typing import List
 
 from sqlalchemy import not_
-=======
->>>>>>> 4880a571
 from sqlalchemy.orm import Session
 
 from app.crud.base import CRUDBase
@@ -13,7 +10,6 @@
 
 
 class CRUDIteration(CRUDBase[Iteration, IterationCreate, IterationUpdate]):
-<<<<<<< HEAD
     def get_multi_iterations(
         self,
         db: Session,
@@ -24,13 +20,12 @@
         query = query.filter(self.model.project_id == project_id, not_(self.model.is_deleted))
 
         return query.all()
-=======
+
     def update_iteration(self, db: Session, *, iteration_id: int, iteration_update: IterationUpdate) -> Iteration:
         iteration = self.get(db, id=iteration_id)
         if not iteration:
             raise IterationNotFound()
         return self.update(db, db_obj=iteration, obj_in=iteration_update)
->>>>>>> 4880a571
 
 
 iteration = CRUDIteration(Iteration)