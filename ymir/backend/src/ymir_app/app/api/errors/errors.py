from typing import Any, Dict, Optional, Union

from fastapi import HTTPException
from fastapi.exceptions import RequestValidationError
from pydantic import ValidationError
from starlette.requests import Request
from starlette.responses import JSONResponse
from starlette.status import HTTP_422_UNPROCESSABLE_ENTITY

from app.config import settings
from id_definition.error_codes import APIErrorCode as error_codes


async def http_error_handler(_: Request, exc: HTTPException) -> JSONResponse:
    if isinstance(exc, APIError):
        detail = exc.detail
    else:
        detail = {  # type: ignore
            "errors": exc.detail,
            "code": error_codes.UNKNOWN_ERROR,
            "message": "Unknown Error",
        }
    return JSONResponse(detail, status_code=200 if settings.USE_200_EVERYWHERE else exc.status_code)


async def http422_error_handler(
    _: Request,
    exc: Union[RequestValidationError, ValidationError],
) -> JSONResponse:
    return JSONResponse(
        {
            "code": error_codes.VALIDATION_FAILED,
            "message": "Invalid Request Format",
            "errors": exc.errors(),
        },
        status_code=200 if settings.USE_200_EVERYWHERE else HTTP_422_UNPROCESSABLE_ENTITY,
    )


class APIError(HTTPException):
    status_code = 400
    code = error_codes.API_ERROR
    message = "General API Error"

    def __init__(
        self,
        status_code: int = None,
        detail: Any = None,
        headers: Optional[Dict[str, Any]] = None,
    ) -> None:
        status_code = status_code or self.status_code
        detail = detail or {"code": self.code, "message": self.message}
        super().__init__(status_code=status_code, detail=detail)
        self.headers = headers


class IncorrectEmailOrPassword(APIError):
    code = error_codes.INCORRECT_EMAIL_OR_PASSWORD
    message = "Incorrect email or password"


class NotFound(APIError):
    status_code = 404


class FailedtoDownloadError(APIError):
    code = error_codes.FAILED_TO_DOWNLOAD
    message = "Failed to Download"


class ControllerError(APIError):
    code = error_codes.CONTROLLER_ERROR
    message = "General Controller Error"


class FailedtoCreateTask(ControllerError):
    code = error_codes.TASK_FAILED_TO_CREATE
    message = "Failed to Create Task via Controller"


class FailedToCallInference(ControllerError):
    code = error_codes.INFERENCE_FAILED_TO_CALL
    message = "Failed to Create Task via Controller"


class InvalidInferenceConfig(APIError):
    code = error_codes.INFERENCE_CONFIG_ERROR
    message = "Invalid Inference Model Config"


class FailedtoCreateDataset(ControllerError):
    code = error_codes.DATASET_FAILED_TO_CREATE
    message = "Failed to Create Dataset via Controller"


class FailedtoCreateModel(ControllerError):
    code = error_codes.MODEL_FAILED_TO_CREATE
    message = "Failed to Create Model via Controller"


class RequiredFieldMissing(APIError):
    code = error_codes.REQUIRED_FIELD_MISSING
    message = "Required Field Missing"


class InvalidConfiguration(APIError):
    code = error_codes.INVALID_CONFIGURATION
    message = "API Configuration Error"


class FieldValidationFailed(APIError):
    code = error_codes.VALIDATION_FAILED
    message = "Field Validation Failed"


class UserNotFound(NotFound):
    code = error_codes.USER_NOT_FOUND
    message = "User Not Found"


class TaskNotFound(NotFound):
    code = error_codes.TASK_NOT_FOUND
    message = "Task Not Found"


class DatasetNotFound(NotFound):
    code = error_codes.DATASET_NOT_FOUND
    message = "Dataset Not Found"


class AssetNotFound(NotFound):
    code = error_codes.ASSET_NOT_FOUND
    message = "Asset Not Found"


class ModelNotFound(NotFound):
    code = error_codes.MODEL_NOT_FOUND
    message = "Model Not Found"


class ModelNotReady(APIError):
    code = error_codes.MODEL_NOT_READY
    message = "Model Not Ready"


class GraphNotFound(NotFound):
    code = error_codes.GRAPH_NOT_FOUND
    message = "Graph Not Found"


class DockerImageNotFound(NotFound):
    code = error_codes.DOCKER_IMAGE_NOT_FOUND
    message = "Docker Image Not Found"


class PermissionDenied(APIError):
    status_code = 403


class NotEligibleRole(PermissionDenied):
    code = error_codes.USER_ROLE_NOT_ELIGIBLE
    message = "User Role is not Eligible"


class NoDatasetPermission(PermissionDenied):
    code = error_codes.DATASET_NOT_ACCESSIBLE
    message = "No Permission to Access or Modify Dataset"


class NoModelPermission(PermissionDenied):
    code = error_codes.MODEL_NOT_ACCESSIBLE
    message = "No Permission to Access or Modify Model"


class NoTaskPermission(PermissionDenied):
    code = error_codes.TASK_NOT_ACCESSIBLE
    message = "No Permission to Access or Modify Task"


class UserNotAdmin(APIError):
    status_code = 401
    code = error_codes.USER_NOT_ADMIN
    message = "User is Not Admin"


class InvalidToken(APIError):
    status_code = 401
    code = error_codes.INVALID_TOKEN
    message = "Invalid Token"


class InvalidScope(APIError):
    status_code = 401
    code = error_codes.INVALID_SCOPE
    message = "Invalid Scope"


class InactiveUser(APIError):
    status_code = 401
    code = error_codes.USER_NOT_ACTIVE
    message = "User is Inactive"


class DuplicateError(APIError):
    status_code = 400


class DuplicateUserNameError(DuplicateError):
    code = error_codes.USER_DUPLICATED_NAME
    message = "Duplicated User Name"


class DuplicateDatasetError(DuplicateError):
    code = error_codes.DATASET_DUPLICATED_NAME
    message = "Duplicated Dataset Name"


class DuplicateModelError(DuplicateError):
    code = error_codes.MODEL_DUPLICATED_NAME
    message = "Duplicated Model Name"


class DuplicateTaskError(DuplicateError):
    code = error_codes.TASK_DUPLICATED_NAME
    message = "Duplicated Task Name"


class DuplicateKeywordError(DuplicateError):
    code = error_codes.KEYWORD_DUPLICATED
    message = "Duplicated Keyword"


class DuplicateDockerImageError(DuplicateError):
    code = error_codes.DOCKER_IMAGE_DUPLICATED
    message = "Duplicated Docker Image"


class FailedtoShareDockerImage(APIError):
    code = error_codes.FAILED_TO_SHARE_DOCKER_IMAGE
    message = "Failed to Share Docker Image"


class FailedtoGetSharedDockerImages(APIError):
    code = error_codes.FAILED_TO_GET_SHARED_DOCKER_IMAGES
    message = "Failed to Share Docker Image"


class InvalidSharedImageConfig(APIError):
    code = error_codes.SHARED_IMAGE_CONFIG_ERROR
    message = "Invalid Shared Image Config"


class DockerImageHavingRelationships(APIError):
    code = error_codes.DOCKER_IMAGE_HAVING_RELATIONSHIPS
    message = "Docker Image Has Reminding Relationships"


class FailedtoGetSysInfo(ControllerError):
    code = error_codes.FAILED_TO_GET_SYS_INFO
    message = "Failed to Get Sys Info"


class ObsoleteTaskStatus(APIError):
    code = error_codes.TASK_STATUS_OBSOLETE
    message = "Obsolete Task Status"


class FailedToUpdateTaskStatus(APIError):
    code = error_codes.FAILED_TO_UPDATE_TASK_STATUS
    message = "Failed to Update Task Status"


class FailedToConnectClickHouse(APIError):
    code = error_codes.FAILED_TO_CONNECT_CLICKHOUSE
    message = "Failed to Connect ClickHouse"


class FailedToCreateProject(APIError):
    code = error_codes.PROJECT_FAILED_TO_CREATE
    message = "Failed to Create Project"


class ProjectNotFound(NotFound):
    code = error_codes.PROJECT_NOT_FOUND
    message = "Project Not Found"


class DuplicateProjectError(DuplicateError):
    code = error_codes.PROJECT_DUPLICATED_NAME
    message = "Duplicated Project Name"


class DatasetGroupNotFound(NotFound):
    code = error_codes.DATASET_GROUP_NOT_FOUND
    message = "DatasetGroup Not Found"


class DuplicateDatasetGroupError(DuplicateError):
    code = error_codes.DATASET_GROUP_DUPLICATED_NAME
    message = "Duplicated DatasetGroup Name"


class ModelGroupNotFound(NotFound):
    code = error_codes.MODEL_GROUP_NOT_FOUND
    message = "ModelGroup Not Found"


class DuplicateModelGroupError(DuplicateError):
    code = error_codes.MODEL_GROUP_DUPLICATED_NAME
    message = "Duplicated ModelGroup Name"


class FailedToCreateUser(APIError):
    code = error_codes.USER_FAILED_TO_CREATE
    message = "Failed to Create User"


<<<<<<< HEAD
class FailedtoImportModel(APIError):
    code = error_codes.FAILED_TO_IMPORT_MODEL
    message = "Failed to Import Model"
=======
class FailedToCreateIteration(APIError):
    code = error_codes.ITERATION_FAILED_TO_CREATE
    message = "Failed to Create Project"


class IterationNotFound(NotFound):
    code = error_codes.ITERATION_NOT_FOUND
    message = "Project Not Found"
>>>>>>> 76e6db3c
<|MERGE_RESOLUTION|>--- conflicted
+++ resolved
@@ -315,11 +315,11 @@
     message = "Failed to Create User"
 
 
-<<<<<<< HEAD
 class FailedtoImportModel(APIError):
     code = error_codes.FAILED_TO_IMPORT_MODEL
     message = "Failed to Import Model"
-=======
+
+
 class FailedToCreateIteration(APIError):
     code = error_codes.ITERATION_FAILED_TO_CREATE
     message = "Failed to Create Project"
@@ -327,5 +327,4 @@
 
 class IterationNotFound(NotFound):
     code = error_codes.ITERATION_NOT_FOUND
-    message = "Project Not Found"
->>>>>>> 76e6db3c
+    message = "Project Not Found"