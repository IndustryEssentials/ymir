import enum
import pathlib
import random
import tempfile
from dataclasses import dataclass
from typing import Any, Dict, List, Optional
from zipfile import BadZipFile

from fastapi import APIRouter, BackgroundTasks, Depends, Path, Query
from fastapi.logger import logger
from sqlalchemy.orm import Session

from app import crud, models, schemas
from app.api import deps
from app.api.errors.errors import (
    AssetNotFound,
    DatasetNotFound,
    DuplicateDatasetError,
    FailedtoCreateDataset,
    FieldValidationFailed,
    NoDatasetPermission,
)
from app.config import settings
from app.constants.state import TaskState, TaskType
from app.models.dataset import Dataset
from app.utils.class_ids import get_keyword_id_to_name_mapping
from app.utils.files import FailedToDownload, is_valid_import_path, prepare_dataset
from app.utils.ymir_controller import ControllerClient, ControllerRequest, gen_task_hash
from app.utils.ymir_viz import VizClient
from fastapi.encoders import jsonable_encoder
router = APIRouter()


@router.get(
    "/batch",
    response_model=schemas.DatasetsOut,
)
def batch_get_datasets(
    db: Session = Depends(deps.get_db),
    dataset_ids: str = Query(None, example="1,2,3", alias="ids"),
) -> Any:
    ids = [int(i) for i in dataset_ids.split(",")]
    datasets = crud.dataset.get_multi_by_ids(db, ids=ids)
    if not datasets:
        raise DatasetNotFound()
    return {"result": datasets}


class SortField(enum.Enum):
    id = "id"
    create_datetime = "create_datetime"


@router.get(
    "/",
    response_model=schemas.DatasetPaginationOut,
)
def list_datasets(
    db: Session = Depends(deps.get_db),
    name: str = Query(None, description="search by dataset's name"),
    type_: TaskType = Query(None, alias="type", description="type of related task"),
    state: TaskState = Query(None),
    project_id: int = Query(None),
    dataset_group_id: int = Query(None),
    offset: int = Query(None),
    limit: int = Query(None),
    order_by: SortField = Query(SortField.id),
    is_desc: bool = Query(True),
    start_time: int = Query(None, description="from this timestamp"),
    end_time: int = Query(None, description="to this timestamp"),
    current_user: models.User = Depends(deps.get_current_active_user),
) -> Any:
    """
    Get list of datasets,
    pagination is supported by means of offset and limit
    """
    datasets, total = crud.dataset.get_multi_datasets(
        db,
        user_id=current_user.id,
        name=name,
        type_=type_,
        state=state,
        offset=offset,
        limit=limit,
        order_by=order_by.name,
        is_desc=is_desc,
        start_time=start_time,
        end_time=end_time,
    )
    return {"result": {"total": total, "items": datasets}}


@router.get(
    "/public",
    response_model=schemas.DatasetPaginationOut,
)
def get_public_datasets(
    db: Session = Depends(deps.get_db),
    current_user: models.User = Depends(deps.get_current_active_user),
) -> Any:
    """
    Get all the public datasets,
    public datasets come from User 1
    """
    datasets, total = crud.dataset.get_multi_by_user(
        db,
        user_id=settings.PUBLIC_DATASET_OWNER,
    )
    return {"result": {"total": total, "items": datasets}}


@router.post(
    "/",
    response_model=schemas.DatasetOut,
)
def create_dataset(
    *,
    db: Session = Depends(deps.get_db),
    dataset_import: schemas.DatasetImport,
    current_user: models.User = Depends(deps.get_current_active_user),
    controller_client: ControllerClient = Depends(deps.get_controller_client),
    background_tasks: BackgroundTasks,
) -> Any:
    """
    Create dataset.

    Three Import Strategy:
    - no_annotations = 1
    - ignore_unknown_annotations = 2
    - stop_upon_unknown_annotations = 3
    """
    dataset = crud.dataset.get_by_user_and_name(
        db, user_id=current_user.id, name=dataset_import.name
    )
    if dataset:
        raise DuplicateDatasetError()

    pre_dataset = PrepareDataset.from_dataset_input(current_user.id, dataset_import)

    task_in = schemas.TaskCreate(
        name=pre_dataset.task_id,
        type=pre_dataset.task_type,
        project_id=dataset_import.project_id,
    )
    task = crud.task.create_task(
        db, obj_in=task_in, task_hash=pre_dataset.task_id, user_id=current_user.id
    )
    # todo: better way to hide task of importing data
    crud.task.soft_remove(db, id=task.id)
    logger.info("[create dataset] task created and hided: %s", task)

    dataset_in = schemas.DatasetCreate(
        name=dataset_import.name,
        version_num=dataset_import.version_num,
        hash=pre_dataset.task_id,
        type=pre_dataset.task_type,
        dataset_group_id=dataset_import.dataset_group_id,
        project_id=dataset_import.project_id,
        user_id=current_user.id,
        task_id=task.id,
    )
    dataset = crud.dataset.create(db, obj_in=dataset_in)
    logger.info("[create dataset] dataset record created: %s", dataset)

    # run background task when related task record has been created
    background_tasks.add_task(
        import_dataset, db, controller_client, pre_dataset, dataset
    )

    return {"result": dataset}


@dataclass
class PrepareDataset:
    user_id: int
    project_id: int
    src_url: Optional[str]
    src_dataset_id: Optional[int]
    src_path: Optional[str]
    task_type: TaskType
    task_id: str
    strategy: schemas.ImportStrategy

    @classmethod
    def from_dataset_input(
        cls,
        user_id: int,
        dataset_import: schemas.DatasetImport,
    ) -> "PrepareDataset":
        if dataset_import.input_url or dataset_import.input_path:
            task_type = TaskType.import_data
        elif dataset_import.input_dataset_id:
            task_type = TaskType.copy_data
        else:
            logger.exception(
                "[create dataset] refuse to create dataset without url or dataset_id"
            )
            raise FailedtoCreateDataset()
        task_id = gen_task_hash(user_id, dataset_import.project_id)
        return cls(
            user_id=user_id,
            project_id=dataset_import.project_id,
            src_url=dataset_import.input_url,
            src_dataset_id=dataset_import.input_dataset_id,
            src_path=dataset_import.input_path,
            task_type=task_type,
            task_id=task_id,
            strategy=dataset_import.strategy,
        )


def import_dataset(
    db: Session,
    controller_client: ControllerClient,
    pre_dataset: PrepareDataset,
    dataset: Dataset,
) -> None:
    try:
        _import_dataset(db, controller_client, pre_dataset)
    except (BadZipFile, FailedToDownload, FailedtoCreateDataset, DatasetNotFound) as e:
        logger.error("[create dataset] failed to import dataset: %s", e)
        crud.dataset.update_state(db, dataset_id=dataset.id, new_state=TaskState.error)


def _import_dataset(
    db: Session, controller_client: ControllerClient, pre_dataset: PrepareDataset
) -> None:
    parameters = {}  # type: Dict[str, Any]
    if pre_dataset.src_url is not None:
        # Controller will read this directory later
        # so temp_dir will not be removed here
        temp_dir = tempfile.mkdtemp(
            prefix="import_dataset_", dir=settings.SHARED_DATA_DIR
        )
        paths = prepare_dataset(pre_dataset.src_url, temp_dir)
        if "annotations" not in paths or "images" not in paths:
            raise FailedtoCreateDataset()
        parameters = {
            "annotation_dir": str(paths["annotations"]),
            "asset_dir": str(paths["images"]),
        }
    elif pre_dataset.src_path is not None:
        src_path = pathlib.Path(pre_dataset.src_path)
        if not is_valid_import_path(src_path):
            raise FailedtoCreateDataset()
        parameters = {
            "annotation_dir": str(src_path / "annotations"),
            "asset_dir": str(src_path / "images"),
        }
    elif pre_dataset.src_dataset_id is not None:
        dataset = crud.dataset.get(db, id=pre_dataset.src_dataset_id)
        if not dataset:
            raise DatasetNotFound()
        user_id = f"{dataset.user_id:0>4}"
        repo_id = f"{dataset.user_id:0>6}"
        parameters = {
            "src_user_id": user_id,
            "src_repo_id": repo_id,
            "src_dataset_id": dataset.hash,
        }

    parameters["strategy"] = pre_dataset.strategy
    req = ControllerRequest(
        pre_dataset.task_type,
        pre_dataset.user_id,
        pre_dataset.project_id,
        pre_dataset.task_id,
        args=parameters,
    )
    logger.info("[create dataset] controller request: %s", req)

    try:
        resp = controller_client.send(req)
        logger.info("[create dataset] controller response: %s", resp)
    except ValueError as e:
        # todo parse error message
        logger.exception("[create dataset] controller error: %s", e)
        raise FailedtoCreateDataset()


@router.delete(
    "/{dataset_id}",
    response_model=schemas.DatasetOut,
    dependencies=[Depends(deps.get_current_active_user)],
    responses={
        400: {"description": "No permission"},
        404: {"description": "Dataset Not Found"},
    },
)
def delete_dataset(
    *,
    db: Session = Depends(deps.get_db),
    dataset_id: int = Path(..., example="12"),
    current_user: models.User = Depends(deps.get_current_active_user),
) -> Any:
    """
    Delete dataset
    (soft delete actually)
    """
    dataset = crud.dataset.get(db, id=dataset_id)
    if not dataset:
        raise DatasetNotFound()
    if dataset.user_id != current_user.id:
        raise NoDatasetPermission()
    dataset = crud.dataset.soft_remove(db, id=dataset_id)
    return {"result": dataset}


@router.get(
    "/{dataset_id}",
    response_model=schemas.DatasetOut,
    dependencies=[Depends(deps.get_current_active_user)],
    responses={404: {"description": "Dataset Not Found"}},
)
def get_dataset(
    db: Session = Depends(deps.get_db),
    dataset_id: int = Path(..., example="12"),
    current_user: models.User = Depends(deps.get_current_active_user),
) -> Any:
    """
    Get verbose information of specific dataset
    """
    dataset = crud.dataset.get_by_user_and_id(
        db, user_id=current_user.id, id=dataset_id
    )
    if not dataset:
        raise DatasetNotFound()
    return {"result": dataset}


@router.patch(
    "/{dataset_id}",
    response_model=schemas.DatasetOut,
    responses={404: {"description": "Dataset Not Found"}},
)
def update_dataset_name(
    *,
    db: Session = Depends(deps.get_db),
    dataset_id: int = Path(..., example="12"),
    dataset_in: schemas.DatasetUpdate,
    current_user: models.User = Depends(deps.get_current_active_user),
) -> Any:
    """
    Update dataset name
    """
    if not dataset_in.name:
        raise FieldValidationFailed()

    dataset = crud.dataset.get_by_user_and_name(
        db, user_id=current_user.id, name=dataset_in.name
    )
    if dataset:
        raise DuplicateDatasetError()

    dataset = crud.dataset.get(db, id=dataset_id)
    if not dataset:
        raise DatasetNotFound()
    dataset = crud.dataset.update(db, db_obj=dataset, obj_in=dataset_in)
    return {"result": dataset}


@router.get(
    "/{dataset_id}/assets",
    response_model=schemas.AssetPaginationOut,
    responses={404: {"description": "Dataset Not Found"}},
)
def get_assets_of_dataset(
    db: Session = Depends(deps.get_db),
    dataset_id: int = Path(..., example="12"),
    offset: int = 0,
    limit: int = settings.DEFAULT_LIMIT,
    keyword: Optional[str] = Query(None),
    keyword_id: Optional[int] = Query(None),
    viz_client: VizClient = Depends(deps.get_viz_client),
    current_user: models.User = Depends(deps.get_current_active_user),
    labels: List[str] = Depends(deps.get_personal_labels),
) -> Any:
    """
    Get asset list of specific dataset,
    pagination is supported by means of offset and limit
    """
    dataset = crud.dataset.get_by_user_and_id(
        db, user_id=current_user.id, id=dataset_id
    )
    if not dataset:
        raise DatasetNotFound()

    keyword_id_to_name = get_keyword_id_to_name_mapping(labels)
    keyword_name_to_id = {v: k for k, v in keyword_id_to_name.items()}
    logger.info(
        "keyword_id_to_name: %s, keyword_name_to_id: %s",
        keyword_id_to_name,
        keyword_name_to_id,
    )

    keyword_id = keyword_id or keyword_name_to_id.get(keyword)

    viz_client.config(
        user_id=current_user.id,
        project_id=dataset.project_id,
        branch_id=dataset.hash,
        keyword_id_to_name=keyword_id_to_name,
    )
    assets = viz_client.get_assets(keyword_id=keyword_id, limit=limit, offset=offset)
    result = {
        "keywords": assets.keywords,
        "items": assets.items,
        "total": assets.total,
    }
    return {"result": result}


@router.get(
    "/{dataset_id}/assets/random",
    response_model=schemas.AssetOut,
    responses={404: {"description": "Asset Not Found"}},
)
def get_random_asset_id_of_dataset(
    db: Session = Depends(deps.get_db),
    dataset_id: int = Path(..., example="12"),
    viz_client: VizClient = Depends(deps.get_viz_client),
    current_user: models.User = Depends(deps.get_current_active_user),
    labels: List[str] = Depends(deps.get_personal_labels),
) -> Any:
    """
    Get random asset from specific dataset
    """
    dataset = crud.dataset.get_by_user_and_id(
        db, user_id=current_user.id, id=dataset_id
    )
    if not dataset:
        raise DatasetNotFound()

    keyword_id_to_name = get_keyword_id_to_name_mapping(labels)
    offset = get_random_asset_offset(dataset)
    viz_client.config(
        user_id=current_user.id,
        project_id=dataset.project_id,
        branch_id=dataset.hash,
        keyword_id_to_name=keyword_id_to_name,
    )
    assets = viz_client.get_assets(keyword_id=None, offset=offset, limit=1)
    if assets.total == 0:
        raise AssetNotFound()
    return {"result": assets.items[0]}


def get_random_asset_offset(dataset: models.Dataset) -> int:
    if not dataset.asset_count:
        raise AssetNotFound()
    offset = random.randint(0, dataset.asset_count - 1)
    return offset


@router.get(
    "/{dataset_id}/assets/{asset_hash}",
    response_model=schemas.AssetOut,
    responses={404: {"description": "Asset Not Found"}},
)
def get_asset_of_dataset(
    db: Session = Depends(deps.get_db),
    dataset_id: int = Path(..., example="12"),
    asset_hash: str = Path(..., description="in asset hash format"),
    viz_client: VizClient = Depends(deps.get_viz_client),
    current_user: models.User = Depends(deps.get_current_active_user),
    labels: List = Depends(deps.get_personal_labels),
) -> Any:
    """
    Get asset from specific dataset
    """
    dataset = crud.dataset.get_by_user_and_id(
        db, user_id=current_user.id, id=dataset_id
    )
    if not dataset:
        raise DatasetNotFound()

    keyword_id_to_name = get_keyword_id_to_name_mapping(labels)
    viz_client.config(
        user_id=current_user.id,
        project_id=dataset.project_id,
        branch_id=dataset.hash,
        keyword_id_to_name=keyword_id_to_name,
    )
    asset = viz_client.get_asset(asset_id=asset_hash)
    if not asset:
        raise AssetNotFound()
    return {"result": asset}


@router.post(
    "/unification_datasets",
    response_model=schemas.Dataset,
)
def create_unification_datasets(
<<<<<<< HEAD
    *,
    db: Session = Depends(deps.get_db),
    task_in: schemas.UnificationDatasetsParameter,
    project_id: int,
    current_user: models.User = Depends(deps.get_current_active_user),
    controller_client: ControllerClient = Depends(deps.get_controller_client),
    labels: List[str] = Depends(deps.get_personal_labels),
=======
    dataset_import: schemas.UnificationDatasetsParameter, project_id: int
>>>>>>> ad84233a
) -> Any:
    """
       Create dataset processing task

    """
    logger.debug(
        "[create task] create task with payload: %s", jsonable_encoder(task_in)
    )
    task = crud.task.get_by_user_and_name(
        db, user_id=current_user.id, name=task_in.name
    )
    if task:
        raise DuplicateTaskError()

    keyword_name_to_id = get_keyword_name_to_id_mapping(labels)

    # todo: using pydantic to do the normalization
    parameters = normalize_parameters(
        db, task_in.name, task_in.parameters, keyword_name_to_id
    )


    try:
        task_id = gen_task_hash(current_user.id, task_in.project_id)
        resp = controller_client.create_task(
            current_user.id,
            task_in.project_id,
            task_id,
            task_in.type,
            parameters,
        )
        logger.info("[create task] controller response: %s", resp)
    except ValueError:
        # todo parse error message
        raise FailedtoCreateTask()

    task = crud.dataset.create_task(
        db, obj_in=task_in, task_hash=task_id, user_id=current_user.id
    )


    task = crud.task.create_task(
        db, obj_in=task_in, task_hash=task_id, user_id=current_user.id
    )



    logger.info("[create task] created task name: %s" % task_in.name)
    return {"result": task}


<|MERGE_RESOLUTION|>--- conflicted
+++ resolved
@@ -492,7 +492,6 @@
     response_model=schemas.Dataset,
 )
 def create_unification_datasets(
-<<<<<<< HEAD
     *,
     db: Session = Depends(deps.get_db),
     task_in: schemas.UnificationDatasetsParameter,
@@ -500,9 +499,6 @@
     current_user: models.User = Depends(deps.get_current_active_user),
     controller_client: ControllerClient = Depends(deps.get_controller_client),
     labels: List[str] = Depends(deps.get_personal_labels),
-=======
-    dataset_import: schemas.UnificationDatasetsParameter, project_id: int
->>>>>>> ad84233a
 ) -> Any:
     """
        Create dataset processing task
