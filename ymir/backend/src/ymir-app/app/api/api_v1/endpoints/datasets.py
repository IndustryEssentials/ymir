import enum
import pathlib
import random
import tempfile
from typing import Any, Dict, List, Optional
from zipfile import BadZipFile
from fastapi.encoders import jsonable_encoder
from fastapi import APIRouter, BackgroundTasks, Depends, Path, Query
from fastapi.logger import logger
from sqlalchemy.orm import Session
<<<<<<< HEAD
from app.utils.class_ids import get_keyword_name_to_id_mapping
=======
from app.utils.class_ids import convert_keywords_to_classes
>>>>>>> a3bfc448
from app import crud, models, schemas
from app.api import deps
from app.api.errors.errors import (
    AssetNotFound,
    DatasetNotFound,
    DuplicateDatasetError,
    FailedtoCreateDataset,
    FieldValidationFailed,
    NoDatasetPermission,
    FailedtoCreateTask,
)
from app.config import settings
from app.constants.state import TaskState, TaskType
from app.utils.class_ids import get_keyword_id_to_name_mapping
from app.utils.files import FailedToDownload, is_valid_import_path, prepare_dataset
from app.utils.ymir_controller import (
    ControllerClient,
    gen_task_hash,
    gen_user_hash,
    gen_repo_hash,
)
from app.utils.ymir_viz import VizClient

router = APIRouter()


@router.get(
    "/batch",
    response_model=schemas.DatasetsOut,
)
def batch_get_datasets(
    db: Session = Depends(deps.get_db),
    dataset_ids: str = Query(None, example="1,2,3", alias="ids"),
) -> Any:
    ids = [int(i) for i in dataset_ids.split(",")]
    datasets = crud.dataset.get_multi_by_ids(db, ids=ids)
    if not datasets:
        raise DatasetNotFound()
    return {"result": datasets}


class SortField(enum.Enum):
    id = "id"
    create_datetime = "create_datetime"


@router.get(
    "/",
    response_model=schemas.DatasetPaginationOut,
)
def list_datasets(
    db: Session = Depends(deps.get_db),
    name: str = Query(None, description="search by dataset's name"),
    type_: TaskType = Query(None, alias="type", description="type of related task"),
    state: TaskState = Query(None),
    offset: int = Query(None),
    limit: int = Query(None),
    order_by: SortField = Query(SortField.id),
    is_desc: bool = Query(True),
    start_time: int = Query(None, description="from this timestamp"),
    end_time: int = Query(None, description="to this timestamp"),
    current_user: models.User = Depends(deps.get_current_active_user),
) -> Any:
    """
    Get list of datasets,
    pagination is supported by means of offset and limit
    """
    datasets, total = crud.dataset.get_multi_datasets(
        db,
        user_id=current_user.id,
        name=name,
        type_=type_,
        state=state,
        offset=offset,
        limit=limit,
        order_by=order_by.name,
        is_desc=is_desc,
        start_time=start_time,
        end_time=end_time,
    )
    return {"result": {"total": total, "items": datasets}}


@router.get(
    "/public",
    response_model=schemas.DatasetPaginationOut,
)
def get_public_datasets(
    db: Session = Depends(deps.get_db),
    current_user: models.User = Depends(deps.get_current_active_user),
) -> Any:
    """
    Get all the public datasets,
    public datasets come from User 1
    """
    datasets, total = crud.dataset.get_multi_by_user(
        db,
        user_id=settings.PUBLIC_DATASET_OWNER,
    )
    return {"result": {"total": total, "items": datasets}}


@router.post(
    "/importing",
    response_model=schemas.DatasetOut,
)
def create_dataset(
    *,
    db: Session = Depends(deps.get_db),
    dataset_import: schemas.DatasetImport,
    current_user: models.User = Depends(deps.get_current_active_user),
    controller_client: ControllerClient = Depends(deps.get_controller_client),
    background_tasks: BackgroundTasks,
) -> Any:
    """
    Create dataset.

    Three Import Strategy:
    - no_annotations = 1
    - ignore_unknown_annotations = 2
    - stop_upon_unknown_annotations = 3
    """
    # 1. check if name is available
    if crud.dataset.is_duplicated_name(
        db, user_id=current_user.id, name=dataset_import.name
    ):
        raise DuplicateDatasetError()

    # 2. create task
    task_hash = gen_task_hash(current_user.id, dataset_import.project_id)
    task_in = schemas.TaskCreate(
        name=task_hash,
        type=dataset_import.import_type,
        project_id=dataset_import.project_id,
    )
    task = crud.task.create_task(
        db, obj_in=task_in, task_hash=task_hash, user_id=current_user.id
    )
    logger.info("[create dataset] related task record created: %s", task)

    # 3. create dataset record
    dataset_in = schemas.DatasetCreate(
        name=dataset_import.name,
        hash=task_hash,
        dataset_group_id=dataset_import.dataset_group_id,
        project_id=dataset_import.project_id,
        user_id=current_user.id,
        task_id=task.id,
    )
    dataset = crud.dataset.create_with_version(db, obj_in=dataset_in)
    logger.info("[create dataset] dataset record created: %s", dataset)

    # 4. run background task
    background_tasks.add_task(
        import_dataset_in_background,
        db,
        controller_client,
        dataset_import,
        current_user.id,
        task_hash,
        dataset.id,
    )

    return {"result": dataset}


def import_dataset_in_background(
    db: Session,
    controller_client: ControllerClient,
    pre_dataset: schemas.DatasetImport,
    user_id: int,
    task_hash: str,
    dataset_id: int,
) -> None:
    try:
        _import_dataset(db, controller_client, pre_dataset, user_id, task_hash)
    except (BadZipFile, FailedToDownload, FailedtoCreateDataset, DatasetNotFound) as e:
        logger.error("[create dataset] failed to import dataset: %s", e)
        crud.dataset.update_state(db, dataset_id=dataset_id, new_state=TaskState.error)


def _import_dataset(
    db: Session,
    controller_client: ControllerClient,
    dataset_import: schemas.DatasetImport,
    user_id: int,
    task_hash: str,
) -> None:
    parameters = {}  # type: Dict[str, Any]
    if dataset_import.input_url is not None:
        # Controller will read this directory later
        # so temp_dir will not be removed here
        temp_dir = tempfile.mkdtemp(
            prefix="import_dataset_", dir=settings.SHARED_DATA_DIR
        )
        paths = prepare_dataset(dataset_import.input_url, temp_dir)
        if "annotations" not in paths or "images" not in paths:
            raise FailedtoCreateDataset()
        parameters = {
            "annotation_dir": str(paths["annotations"]),
            "asset_dir": str(paths["images"]),
            "strategy": dataset_import.strategy,
        }
    elif dataset_import.input_path is not None:
        src_path = pathlib.Path(dataset_import.input_path)
        if not is_valid_import_path(src_path):
            raise FailedtoCreateDataset()
        parameters = {
            "annotation_dir": str(src_path / "annotations"),
            "asset_dir": str(src_path / "images"),
            "strategy": dataset_import.strategy,
        }
    elif dataset_import.input_dataset_id is not None:
        dataset = crud.dataset.get(db, id=dataset_import.input_dataset_id)
        if not dataset:
            raise DatasetNotFound()
        parameters = {
            "src_user_id": gen_user_hash(dataset.user_id),
            "src_repo_id": gen_repo_hash(dataset.project_id),
            "src_resource_id": dataset.hash,
            "strategy": dataset_import.strategy,
        }

    try:
        controller_client.import_dataset(
            user_id,
            dataset_import.project_id,
            task_hash,
            dataset_import.import_type,
            parameters,
        )
    except ValueError as e:
        # todo parse error message
        logger.exception("[create dataset] controller error: %s", e)
        raise FailedtoCreateDataset()


@router.delete(
    "/{dataset_id}",
    response_model=schemas.DatasetOut,
    dependencies=[Depends(deps.get_current_active_user)],
    responses={
        400: {"description": "No permission"},
        404: {"description": "Dataset Not Found"},
    },
)
def delete_dataset(
    *,
    db: Session = Depends(deps.get_db),
    dataset_id: int = Path(..., example="12"),
    current_user: models.User = Depends(deps.get_current_active_user),
) -> Any:
    """
    Delete dataset
    (soft delete actually)
    """
    dataset = crud.dataset.get(db, id=dataset_id)
    if not dataset:
        raise DatasetNotFound()
    if dataset.user_id != current_user.id:
        raise NoDatasetPermission()
    dataset = crud.dataset.soft_remove(db, id=dataset_id)
    return {"result": dataset}


@router.get(
    "/{dataset_id}",
    response_model=schemas.DatasetOut,
    dependencies=[Depends(deps.get_current_active_user)],
    responses={404: {"description": "Dataset Not Found"}},
)
def get_dataset(
    db: Session = Depends(deps.get_db),
    dataset_id: int = Path(..., example="12"),
    current_user: models.User = Depends(deps.get_current_active_user),
) -> Any:
    """
    Get verbose information of specific dataset
    """
    dataset = crud.dataset.get_by_user_and_id(
        db, user_id=current_user.id, id=dataset_id
    )
    if not dataset:
        raise DatasetNotFound()
    return {"result": dataset}


@router.patch(
    "/{dataset_id}",
    response_model=schemas.DatasetOut,
    responses={404: {"description": "Dataset Not Found"}},
)
def update_dataset_name(
    *,
    db: Session = Depends(deps.get_db),
    dataset_id: int = Path(..., example="12"),
    dataset_in: schemas.DatasetUpdate,
    current_user: models.User = Depends(deps.get_current_active_user),
) -> Any:
    """
    Update dataset name
    """
    if not dataset_in.name:
        raise FieldValidationFailed()

    dataset = crud.dataset.get_by_user_and_name(
        db, user_id=current_user.id, name=dataset_in.name
    )
    if dataset:
        raise DuplicateDatasetError()

    dataset = crud.dataset.get(db, id=dataset_id)
    if not dataset:
        raise DatasetNotFound()
    dataset = crud.dataset.update(db, db_obj=dataset, obj_in=dataset_in)
    return {"result": dataset}


@router.get(
    "/{dataset_id}/assets",
    response_model=schemas.AssetPaginationOut,
    responses={404: {"description": "Dataset Not Found"}},
)
def get_assets_of_dataset(
    db: Session = Depends(deps.get_db),
    dataset_id: int = Path(..., example="12"),
    offset: int = 0,
    limit: int = settings.DEFAULT_LIMIT,
    keyword: Optional[str] = Query(None),
    keyword_id: Optional[int] = Query(None),
    viz_client: VizClient = Depends(deps.get_viz_client),
    current_user: models.User = Depends(deps.get_current_active_user),
    labels: List[str] = Depends(deps.get_personal_labels),
) -> Any:
    """
    Get asset list of specific dataset,
    pagination is supported by means of offset and limit
    """
    dataset = crud.dataset.get_by_user_and_id(
        db, user_id=current_user.id, id=dataset_id
    )
    if not dataset:
        raise DatasetNotFound()

    keyword_id_to_name = get_keyword_id_to_name_mapping(labels)
    keyword_name_to_id = {v: k for k, v in keyword_id_to_name.items()}
    logger.info(
        "keyword_id_to_name: %s, keyword_name_to_id: %s",
        keyword_id_to_name,
        keyword_name_to_id,
    )

    keyword_id = keyword_id or keyword_name_to_id.get(keyword)

    viz_client.config(
        user_id=current_user.id,
        project_id=dataset.project_id,
        branch_id=dataset.hash,
        keyword_id_to_name=keyword_id_to_name,
    )
    assets = viz_client.get_assets(keyword_id=keyword_id, limit=limit, offset=offset)
    result = {
        "keywords": assets.keywords,
        "items": assets.items,
        "total": assets.total,
    }
    return {"result": result}


@router.get(
    "/{dataset_id}/assets/random",
    response_model=schemas.AssetOut,
    responses={404: {"description": "Asset Not Found"}},
)
def get_random_asset_id_of_dataset(
    db: Session = Depends(deps.get_db),
    dataset_id: int = Path(..., example="12"),
    viz_client: VizClient = Depends(deps.get_viz_client),
    current_user: models.User = Depends(deps.get_current_active_user),
    labels: List[str] = Depends(deps.get_personal_labels),
) -> Any:
    """
    Get random asset from specific dataset
    """
    dataset = crud.dataset.get_by_user_and_id(
        db, user_id=current_user.id, id=dataset_id
    )
    if not dataset:
        raise DatasetNotFound()

    keyword_id_to_name = get_keyword_id_to_name_mapping(labels)
    offset = get_random_asset_offset(dataset)
    viz_client.config(
        user_id=current_user.id,
        project_id=dataset.project_id,
        branch_id=dataset.hash,
        keyword_id_to_name=keyword_id_to_name,
    )
    assets = viz_client.get_assets(keyword_id=None, offset=offset, limit=1)
    if assets.total == 0:
        raise AssetNotFound()
    return {"result": assets.items[0]}


def get_random_asset_offset(dataset: models.Dataset) -> int:
    if not dataset.asset_count:
        raise AssetNotFound()
    offset = random.randint(0, dataset.asset_count - 1)
    return offset


@router.get(
    "/{dataset_id}/assets/{asset_hash}",
    response_model=schemas.AssetOut,
    responses={404: {"description": "Asset Not Found"}},
)
def get_asset_of_dataset(
    db: Session = Depends(deps.get_db),
    dataset_id: int = Path(..., example="12"),
    asset_hash: str = Path(..., description="in asset hash format"),
    viz_client: VizClient = Depends(deps.get_viz_client),
    current_user: models.User = Depends(deps.get_current_active_user),
    labels: List = Depends(deps.get_personal_labels),
) -> Any:
    """
    Get asset from specific dataset
    """
    dataset = crud.dataset.get_by_user_and_id(
        db, user_id=current_user.id, id=dataset_id
    )
    if not dataset:
        raise DatasetNotFound()

    keyword_id_to_name = get_keyword_id_to_name_mapping(labels)
    viz_client.config(
        user_id=current_user.id,
        project_id=dataset.project_id,
        branch_id=dataset.hash,
        keyword_id_to_name=keyword_id_to_name,
    )
    asset = viz_client.get_asset(asset_id=asset_hash)
    if not asset:
        raise AssetNotFound()
    return {"result": asset}


@router.post(
<<<<<<< HEAD
    "/dataset_fusion",
=======
    "/fusion",
>>>>>>> a3bfc448
    response_model=schemas.DatasetOut,
)
def create_dataset_fusion(
    *,
    db: Session = Depends(deps.get_db),
    task_in: schemas.DatasetsFusionParameter,
    current_user: models.User = Depends(deps.get_current_active_user),
    controller_client: ControllerClient = Depends(deps.get_controller_client),
    labels: List[str] = Depends(deps.get_personal_labels),
) -> Any:
    """
    Create data fusion
    """
<<<<<<< HEAD
    logger.debug(
        "[create task] create dataset fusion with payload: %s",
        jsonable_encoder(task_in),
    )
    keyword_name_to_id = get_keyword_name_to_id_mapping(labels)
    task_id = gen_task_hash(current_user.id, task_in.project_id)
=======
    logger.info(
        "[create task] create dataset fusion with payload: %s",
        jsonable_encoder(task_in),
    )
    task_id = gen_task_hash(current_user.id, task_in.project_id)

>>>>>>> a3bfc448
    parameters = dict(
        include_datasets=[task_in.main_dataset_id] + task_in.include_datasets,
        include_strategy=task_in.include_strategy,
        exclude_datasets=task_in.exclude_datasets,
<<<<<<< HEAD
        include_labels=[keyword_name_to_id[label] for label in task_in.include_labels],
        exclude_labels=[keyword_name_to_id[label] for label in task_in.exclude_labels],
=======
        include_class_ids=convert_keywords_to_classes(labels, task_in.include_labels),
        exclude_class_ids=convert_keywords_to_classes(labels, task_in.exclude_labels),
>>>>>>> a3bfc448
        sampling_count=task_in.sampling_count,
    )
    try:
        resp = controller_client.create_data_fusion(
            current_user.id,
            task_in.project_id,
            task_id,
            parameters,
        )
        logger.info("[create task] controller response: %s", resp)
    except ValueError:
        raise FailedtoCreateTask()

<<<<<<< HEAD
    # todo, data fusion parameter is diffrence from other task, save
=======
    # TODO(chao): data fusion parameter is diffrence from other task, need save
>>>>>>> a3bfc448
    task_info = schemas.TaskCreate(
        name=task_id,
        type=TaskType.data_fusion,
        project_id=task_in.project_id,
    )
    # 1. create task
    task = crud.task.create_task(
        db, obj_in=task_info, task_hash=task_id, user_id=current_user.id
    )

    # 2. create dataset record
    dataset_in = schemas.DatasetCreate(
        name=task.hash,
        hash=task.hash,
        dataset_group_id=task_in.dataset_group_id,
        project_id=task.project_id,
        user_id=task.user_id,
        task_id=task.id,
    )
    dataset = crud.dataset.create_with_version(db, obj_in=dataset_in)
    logger.info("[create dataset] dataset record created: %s", dataset)

    return {"result": dataset}<|MERGE_RESOLUTION|>--- conflicted
+++ resolved
@@ -8,11 +8,7 @@
 from fastapi import APIRouter, BackgroundTasks, Depends, Path, Query
 from fastapi.logger import logger
 from sqlalchemy.orm import Session
-<<<<<<< HEAD
-from app.utils.class_ids import get_keyword_name_to_id_mapping
-=======
 from app.utils.class_ids import convert_keywords_to_classes
->>>>>>> a3bfc448
 from app import crud, models, schemas
 from app.api import deps
 from app.api.errors.errors import (
@@ -460,11 +456,7 @@
 
 
 @router.post(
-<<<<<<< HEAD
-    "/dataset_fusion",
-=======
     "/fusion",
->>>>>>> a3bfc448
     response_model=schemas.DatasetOut,
 )
 def create_dataset_fusion(
@@ -478,32 +470,18 @@
     """
     Create data fusion
     """
-<<<<<<< HEAD
-    logger.debug(
-        "[create task] create dataset fusion with payload: %s",
-        jsonable_encoder(task_in),
-    )
-    keyword_name_to_id = get_keyword_name_to_id_mapping(labels)
-    task_id = gen_task_hash(current_user.id, task_in.project_id)
-=======
     logger.info(
         "[create task] create dataset fusion with payload: %s",
         jsonable_encoder(task_in),
     )
     task_id = gen_task_hash(current_user.id, task_in.project_id)
 
->>>>>>> a3bfc448
     parameters = dict(
         include_datasets=[task_in.main_dataset_id] + task_in.include_datasets,
         include_strategy=task_in.include_strategy,
         exclude_datasets=task_in.exclude_datasets,
-<<<<<<< HEAD
-        include_labels=[keyword_name_to_id[label] for label in task_in.include_labels],
-        exclude_labels=[keyword_name_to_id[label] for label in task_in.exclude_labels],
-=======
         include_class_ids=convert_keywords_to_classes(labels, task_in.include_labels),
         exclude_class_ids=convert_keywords_to_classes(labels, task_in.exclude_labels),
->>>>>>> a3bfc448
         sampling_count=task_in.sampling_count,
     )
     try:
@@ -517,11 +495,7 @@
     except ValueError:
         raise FailedtoCreateTask()
 
-<<<<<<< HEAD
-    # todo, data fusion parameter is diffrence from other task, save
-=======
     # TODO(chao): data fusion parameter is diffrence from other task, need save
->>>>>>> a3bfc448
     task_info = schemas.TaskCreate(
         name=task_id,
         type=TaskType.data_fusion,
