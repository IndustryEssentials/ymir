import enum
from typing import Any, List, Optional, Dict

from pydantic import BaseModel, Field, root_validator, validator

from app.constants.state import ResultState, TaskType
from app.schemas.common import (
    Common,
    DateTimeModelMixin,
    IdModelMixin,
    IsDeletedModelMixin,
)
from app.schemas.task import TaskInternal, MergeStrategy


class ImportStrategy(enum.IntEnum):
    no_annotations = 1
    ignore_unknown_annotations = 2
    stop_upon_unknown_annotations = 3


class DatasetBase(BaseModel):
    name: str = Field(description="Dataset Version Name")
    result_state: ResultState = ResultState.processing
    dataset_group_id: int
    project_id: int
    # task_id haven't created yet
    # user_id can be parsed from token
    keywords: Optional[str]
    ignored_keywords: Optional[str]
    asset_count: Optional[int]
    keyword_count: Optional[int]


# Properties required for a client to create a dataset
class DatasetImport(DatasetBase):
    input_url: Optional[str] = Field(description="from url")
    input_dataset_id: Optional[int] = Field(description="from dataset of other user")
    input_path: Optional[str] = Field(description="from path on ymir server")
    strategy: ImportStrategy = Field(description="strategy about importing annotations")
    import_type: Optional[TaskType]

    @validator("import_type", pre=True, always=True)
    def gen_import_type(cls, v: TaskType, values: Any) -> TaskType:
        if values.get("input_url") or values.get("input_path"):
            return TaskType.import_data
        elif values.get("input_dataset_id"):
            return TaskType.copy_data
        else:
            raise ValueError("Missing input source")


# Sufficient properties to create a dataset
class DatasetCreate(DatasetBase):
    hash: str = Field(description="related task hash")
    task_id: int
    user_id: int

    class Config:
        use_enum_values = True


# Properties that can be changed
class DatasetUpdate(BaseModel):
    name: Optional[str]
    result_state: Optional[ResultState]
    keywords: Optional[str]
    ignored_keywords: Optional[str]
    asset_count: Optional[int]
    keyword_count: Optional[int]


class DatasetInDBBase(
    IdModelMixin, DateTimeModelMixin, IsDeletedModelMixin, DatasetBase
):
    hash: str = Field(description="related task hash")
    version_num: int = Field(description="version num from related dataset group")
    task_id: int
    user_id: int
    related_task: Optional[TaskInternal]

    class Config:
        orm_mode = True


# Properties to return to caller
class Dataset(DatasetInDBBase):

    # make sure all the json dumped value is unpacked before returning to caller
    @root_validator(pre=True)
    def unpack_json(cls, values: Any) -> Dict:
        #       values["keywords"] = parse_optional_json(values["keywords"])
        #       values["ignored_keywords"] = parse_optional_json(values["ignored_keywords"])
        return values


class DatasetPagination(BaseModel):
    total: int
    items: List[Dataset]


class DatasetOut(Common):
    result: Dataset


class DatasetsOut(Common):
    result: List[Dataset]


class DatasetPaginationOut(Common):
    result: DatasetPagination


class DatasetsFusionParameter(BaseModel):
    dataset_group_id: int
    main_dataset_id: int
    project_id: int

    include_datasets: List[int]
    include_strategy: Optional[MergeStrategy] = Field(
        MergeStrategy.prefer_newest, description="strategy to merge multiple datasets"
    )
    exclude_datasets: List[int]

    include_labels: List[str]
    exclude_labels: List[str]

<<<<<<< HEAD
    sampling_count: Optional[int]
=======
    sampling_count: int = 0
>>>>>>> a3bfc448
<|MERGE_RESOLUTION|>--- conflicted
+++ resolved
@@ -125,8 +125,4 @@
     include_labels: List[str]
     exclude_labels: List[str]
 
-<<<<<<< HEAD
-    sampling_count: Optional[int]
-=======
-    sampling_count: int = 0
->>>>>>> a3bfc448
+    sampling_count: int = 0