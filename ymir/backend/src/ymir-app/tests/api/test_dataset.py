--- conflicted
+++ resolved
@@ -321,11 +321,7 @@
         }
 
         r = client.post(
-<<<<<<< HEAD
-            f"{settings.API_V1_STR}/datasets/dataset_fusion",
-=======
             f"{settings.API_V1_STR}/datasets/fusion",
->>>>>>> a3bfc448
             headers=normal_user_token_headers,
             json=j,
         )
