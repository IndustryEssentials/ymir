--- conflicted
+++ resolved
@@ -240,15 +240,8 @@
         logger.info("start LabelStudio run()")
         project_id = self.create_label_project(project_name, keywords, collaborators, expert_instruction)
         storage_id = self.set_import_storage(project_id, input_asset_dir)
-<<<<<<< HEAD
+        self.update_json_content(input_asset_dir, use_pre_annotation)
         exported_storage_id = self.set_export_storage(project_id, export_path)
         self.sync_import_storage(storage_id)
-        self.store_label_task_mapping(project_id, task_id, monitor_file_path, export_path, repo_root,
-                                      media_location, import_work_dir, exported_storage_id)
-=======
-        self.update_json_content(input_asset_dir, use_pre_annotation)
-        self.set_export_storage(project_id, export_path)
-        self.sync_import_storage(storage_id)
         self.store_label_task_mapping(project_id, task_id, monitor_file_path, export_path, repo_root, media_location,
-                                      import_work_dir, storage_id)
->>>>>>> fd43e952
+                                      import_work_dir, exported_storage_id)