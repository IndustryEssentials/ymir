--- conflicted
+++ resolved
@@ -9,46 +9,17 @@
 from controller.config import common_task as common_task_config
 from controller.utils.app_logger import logger
 from id_definition.error_codes import CTLResponseCode
-<<<<<<< HEAD
-=======
-from proto import backend_pb2
-
-
-def task_state_str_to_code(state: str) -> backend_pb2.TaskState:
-    _task_state_to_enum = {
-        "pending": backend_pb2.TaskState.TaskStatePending,
-        "running": backend_pb2.TaskState.TaskStateRunning,
-        "runing": backend_pb2.TaskState.TaskStateRunning,
-        "done": backend_pb2.TaskState.TaskStateDone,
-        "error": backend_pb2.TaskState.TaskStateError,
-    }
-    return _task_state_to_enum[state]
-
-
-def task_state_code_to_str(state: backend_pb2.TaskState) -> str:
-    _dict_enum_to_str = {
-        backend_pb2.TaskState.TaskStatePending: "pending",
-        backend_pb2.TaskState.TaskStateRunning: "running",
-        backend_pb2.TaskState.TaskStateDone: "done",
-        backend_pb2.TaskState.TaskStateError: "error",
-    }
-    return _dict_enum_to_str[state]
->>>>>>> f13c9de4
 
 
 def write_task_progress(monitor_file: str,
                         tid: str,
                         percent: float,
-<<<<<<< HEAD
                         state: LogState,
-=======
-                        state: backend_pb2.TaskState,
->>>>>>> f13c9de4
                         msg: str = None) -> CTLResponseCode:
     if not monitor_file:
         raise RuntimeError("Invalid monitor_file")
     with open(monitor_file, 'w') as f:
-        f.write('\t'.join([tid, str(int(datetime.now().timestamp())), str(percent), str(state)]))
+        f.write('\t'.join([tid, str(int(datetime.now().timestamp())), str(percent), str(state.value)]))
         if msg:
             f.write('\n{}'.format(msg))
     return CTLResponseCode.CTR_OK
