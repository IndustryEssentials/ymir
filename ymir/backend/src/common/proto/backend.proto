syntax = "proto3";

package ymir.backend;

/// assertion type: training, validation or test
enum TvtType {
    TvtTypeUnknown = 0;
    TvtTypeTraining = 1;
    TvtTypeValidation = 2;
    TvtTypeTest = 3;
};

/// task type
enum TaskType {
    TaskTypeUnknown = 0;
    TaskTypeTraining = 1;
    TaskTypeMining = 2;
    TaskTypeLabel = 3;
    TaskTypeFilter = 4;
    TaskTypeImportData = 5;
    TaskTypeExportData = 6;
    TaskTypeCopyData = 7;
    TaskTypeMerge = 8;
    TaskTypeInfer = 9;
    TaskTypeSampling = 10;
    /// merge -> filter -> sampling
    TaskTypeFusion = 11;
    TaskTypeImportModel = 13;
    TaskTypeCopyModel = 14;
    TaskTypeDatasetInfer = 15;

    reserved 12, 16;
};

enum LabelFormat {
    NO_ANNOTATION = 0;
    PASCAL_VOC = 1;
    IF_ARK = 2;
    LABEL_STUDIO_JSON = 3;
};

enum MirStorage {
    MIR_METADATAS = 0;
    MIR_ANNOTATIONS = 1;
    MIR_KEYWORDS = 2;
    MIR_TASKS = 3;
}

enum MergeStrategy {
    STOP = 0;
    HOST = 1;
}

enum RequestType {
    UNKNOWN = 0;
    // CMD task
    CMD_BRANCH_DEL = 1;
    CMD_BRANCH_LIST = 2;
    CMD_BRANCH_CHECKOUT = 3;
    CMD_BRANCH_CREATE = 4;
    CMD_CLONE = 5;
    CMD_COMMIT = 6;
    CMD_FILTER = 7;
    CMD_INIT = 8;
    CMD_LOG = 9;
    CMD_MERGE = 10;
    CMD_INFERENCE = 11;
    CMD_LABEL_ADD = 12;
    CMD_LABEL_GET = 13;
    CMD_TERMINATE = 14;
    CMD_PULL_IMAGE = 16;
    CMD_GPU_INFO_GET = 17;
    CMD_SAMPLING = 18;
    CMD_EVALUATE = 19;

    // Sandbox path operation
    USER_LIST = 101;
    USER_CREATE = 102;
    USER_REMOVE = 103;
    REPO_LIST = 104;
    REPO_CREATE = 105;
    REPO_REMOVE = 106;

    // Long task
    TASK_CREATE = 1001;

    reserved 15, 1002;
}

message GeneralReq {
    string user_id = 1;
    string repo_id = 2;
    RequestType req_type = 3;
    string task_id = 4;
    // singleton ops arg, such as checkout rev, create branch, etc.
    string singleton_op = 5;
    // ancestor task id that initiates this task from.
    string his_task_id = 6;
    // dest branch id to store current task result.
    string dst_dataset_id = 7;
    // branches you want to concat the data from
    repeated string in_dataset_ids = 8;
    // branches you want to exclude the data from
    repeated string ex_dataset_ids = 9;
    // keyid should be included, joint with OR
    repeated int32 in_class_ids = 10;
    // keyid that expected to be exclude, joint with OR
    repeated int32 ex_class_ids = 11;
    bool force = 12;
    string commit_message = 13;
    string model_hash = 14;
    string asset_dir = 15;
    string docker_image_config = 16;
    bool check_only=18;
    string executant_name = 19;
    MergeStrategy merge_strategy = 20;
    TaskType terminated_task_type = 21;
    oneof sampling {
        int32 sampling_count = 22;
        float sampling_rate = 23;
    }
    string task_parameters = 24;
    LabelCollection label_collection = 25;
    EvaluateConfig evaluate_config = 26;
    ReqCreateTask req_create_task = 1001;

    reserved 17, 1002;
}

message GeneralResp {
    int32 code = 1;
    string req_task_id = 2;
    string message = 3;
    repeated string ext_strs = 4;
    string hash_id = 6;
    map<int32 , string> docker_image_config = 7;
    int32 available_gpu_counts = 8;
    LabelCollection label_collection = 9;
    RespCMDInference detection = 1001;

    reserved 5, 1000;
}

// base args for create task request
message ReqCreateTask {
    // task type
    TaskType task_type = 1;
    float sampling_rate = 2;
    bool no_task_monitor = 3;

    TaskReqFilter filter = 101 [deprecated=true];
    TaskReqTraining training = 102;
    TaskReqMining mining = 103;
    TaskReqImporting importing = 104;
    TaskReqExporting exporting = 105;
    TaskReqInference inference = 106;
    TaskReqCopyData copy = 107;
    TaskReqLabeling labeling = 108;
    TaskReqFusion fusion = 109;
    TaskReqModelImporting model_importing = 110;
}

message TaskReqFilter {
    repeated string in_dataset_ids = 1;
    repeated int32 in_class_ids = 2;
    repeated int32 ex_class_ids = 3;
}

message TaskReqTraining {
    message TrainingDatasetType {
        string dataset_id = 1;
        TvtType dataset_type = 2;
    }
    repeated TrainingDatasetType in_dataset_types = 1;
    repeated int32 in_class_ids = 2;

    reserved 3;
}

message TaskReqMining {
    repeated string in_dataset_ids = 1;
    repeated string ex_dataset_ids = 2;
    int32 top_k = 4;  // > 0, will keep all if set to 0.
    bool generate_annotations = 6;

    reserved 3, 5;
}

message TaskReqImporting {
    // store media files
    string asset_dir = 1;
    // single pascal xml per asset, same base_filename as in asset-folder
    string annotation_dir = 2;
    bool name_strategy_ignore = 3;
}

message TaskReqExporting {
    string dataset_id = 1;
    LabelFormat format = 2;
    string asset_dir = 3;
    string annotation_dir = 4;
}

message TaskReqInference {
}

message TaskReqCopyData {
    string src_user_id = 1;
    string src_repo_id = 2;
    string src_dataset_id = 3;
    bool name_strategy_ignore = 4;
    bool drop_annotations = 5;
}

message TaskReqLabeling {
    string dataset_id = 1;
    repeated string labeler_accounts = 2;
    repeated int32 in_class_ids = 3;
    string expert_instruction_url = 4;
    string project_name = 5;
    bool export_annotation = 6;
}

message TaskReqFusion {
    repeated string in_dataset_ids = 1;
    repeated string ex_dataset_ids = 2;
    MergeStrategy merge_strategy = 3;
    repeated int32 in_class_ids = 4;
    repeated int32 ex_class_ids = 5;
    oneof sampling {
        int32 count = 6;
        float rate = 7;
    }
}

message TaskReqModelImporting {
    string model_package_path = 1;
}

message RespCMDInference {
    /// key: image id, value: annotations of that single image
    map<string, SingleImageAnnotations> image_annotations = 1;
};

message SingleImageAnnotations {
    repeated Annotation annotations = 2;
};

message Annotation {
    // Index of this annotation in current single image, may be different from the index in repeated field.
    int32 index = 1;
    Rect box = 2;
    int32 class_id = 3;
    double score = 4;
    string class_name = 5;
};

message Rect {
    int32 x = 1;
    int32 y = 2;
    int32 w = 3;
    int32 h = 4;
};

message LabelCollection {
    repeated Label labels = 1;
}

message Label {
    int32 id = 1;
    string name = 2;
    repeated string aliases = 3;
    string create_time = 4;  // RFC 3339 date strings
    string update_time = 5;  // RFC 3339 date strings
}

message EvaluateConfig {
<<<<<<< HEAD
    float iou_threshold_from = 1;
    float iou_threshold_to = 2;
    float iou_threshold_step = 3;
    float conf_threshold = 4;
    bool need_pr_curve = 5;
=======
    // confidence threshold, 0 to 1
    float conf_thr = 1;
    // from:to:step, to value is excluded (same as python range)
    string iou_thrs_interval = 2;
    // need pr curve in evaluation result, default is false
    bool need_pr_curve = 3;
>>>>>>> c0c78dc9
}

service mir_controller_service {
    /*
        APIS FOR DATA MANAGEMENT
        KEY CONCEPTS
            sandbox: sandbox = sandbox_dir + docker_container
                    sandbox_dir = sandbox_root + user_name
                    docker_container = container of docker_image
                where sandbox_root and docker_image are get from cli args
                one user should have only one sandbox
                    but can have multiple mir repos in this sandbox

        CREATE_SANDBOX
            creates a sandbox for a single user
        Args:
            GeneralReq.user: user name for this sandbox
        Returns:
            0: success
            errors when:
                sandbox already exists
                other system errors occurred

        REMOVE_SANDBOX
            removes a sandbox for a single user
            it also removes all contents in the sandbox
        Args:
            GeneralReq.user: user name for this sandbox
        Returns:
            0: success
            errors when:
                sandbox not exists
                other system errors occurred

        START_SANDBOX
            starts a sandbox for a single user
        Args:
            GeneralReq.user: user name for this sandbox
        Returns:
            0: success
            errors when:
                sandbox not exists
                sandbox already started
                other docker errors occurred

        STOP_SANDBOX
            stops a sandbox for a single user
        Args:
            GeneralReq.user: user name for this sandbox
        Returns:
            0: success
            errors when:
                sandbox not exists
                sandbox already stopped
                other docker errors occurred

        INIT
            init a new mir repo in a running sandbox
        Args:
            GeneralReq.user: user name for this sandbox
            GeneralReq.repo: repo name
        Returns:
            0: success
            errors when:
                sandbox not exists
                sandbox not running
                already have mir repo with the same name
                other docker errors occurred
                other mir errors occurred

        BRANCH_LIST
            list all branches in running sandbox for user
        Args:
            GeneralReq.user: user name for this sandbox
            GeneralReq.repo: repo name
            GeneralReq.ext_bool: if true, lists remote branches
                                    if false, lists local branches
        Returns:
            0: success
                ext_strs: branches
            errors when:
                sandbox not exists
                sandbox not running
                repo not found
                other docker errors occurred
                other mir errors occurred

        BRANCH_DEL
            remove one branch in running sandbox for user
        Args:
            GeneralReq.user: user name for this sandbox
            GeneralReq.repo: repo name
            GeneralReq.ext_str: branch to be deleted
            GeneralReq.ext_bool: force delete even if this branch has not been merged yet
        Returns:
            0: success
            errors when:
                sandbox not exists
                sandbox not running
                repo not found
                branch not found
                branch not merged if ext_bool is false
                other docker errors occurred
                other mir errors occurred

        CHECKOUT_COMMIT
            checkout to another commit, or to another branch, or to another tag
        Args:
            GeneralReq.user: user name for this sandbox
            GeneralReq.repo: repo name
            GeneralReq.ext_str: branch name, tag name or commit id
        Returns:
            0: success
            errors when:
                sandbox not exists
                sandbox not running
                repo not found
                branch, tag or commit not found
                other docker errors occurred
                other mir errors occurred

        CHECKOUT_BRANCH
            create a new branch in a running sandbox for user
        Args:
            GeneralReq.user: user name for this sandbox
            GeneralReq.repo: repo name
            GeneralReq.ext_str: new branch name
        Returns:
            0: success
            errors when:
                sandbox not exists
                sandbox not running
                repo not found
                new branch name already exists
                other docker errors occurred
                other mir errors occurred

        CLONE
            clones a mir repo from server
        Args:
            GeneralReq.user: user name for this sandbox
            GeneralReq.repo: repo url
        Returns:
            0: success
            errors when:
                sandbox not exists
                sandbox not running
                repo url not available
                other docker errors occurred
                other mir errors occurred

        COMMIT
            commit changes for mir repo
        Args:
            GeneralReq.user: user name for this sandbox
            GeneralReq.repo: repo name
            GeneralReq.ext_str: commit messages, multi lines enabled
        Returns:
            0: success
            errors when:
                sandbox not exists
                sandbox not running
                repo not found
                commit messages empty, or contains only spaces, tabs or line breaks
                other docker errors occurred
                other mir errors occurred

        FILTER
            filter assets (currently by asset keywords) in mir repo
        Args:
            GeneralReq.user: user name for this sandbox
            GeneralReq.repo: repo name
            GeneralReq.ext_str: predicates, keywords separated by commas or semicolons
                    comma means AND
                    semicolon means OR
                for example: `person; cat, dog` means to filter assets which
                    have person, or have both cat and dog in asset keywords list
                attention that comma (means AND) has higher priority
        Returns:
            0: success
            errors when:
                sandbox not exists
                sandbox not running
                repo not found
                predicate empty
                other docker errors occurred
                other mir errors occurred

        LOG
            get log from repo
        Args:
            GeneralReq.user: user name for this sandbox
            GeneralReq.repo: repo name
        Returns:
            0: success
                GeneralResp.ext_strs: log infos
            errors when:
                sandbox not exists
                sandbox not running
                repo not found
                other docker errors occurred
                other mir errors occurred

        MERGE
            merges current repo with another
        Args:
            GeneralReq.user: user name for this sandbox
            GeneralReq.repo: repo name
            GeneralReq.ext_int32: merge stragety, 0: MIX, 1: GUEST
            GeneralReq.ext_str: guest branch name
        Returns:
            0: success
            errors when:
                sandbox not exists
                sandbox not running
                repo not found
                other docker errors occurred
                other mir errors occurred

        PULL
            pulls (updates) contents from server
        Args:
            GeneralReq.user: user name for this sandbox
            GeneralReq.repo: repo name
        Returns:
            0: success
            errors when:
                sandbox not exists
                sandbox not running
                repo not found
                other docker errors occurred
                other mir errors occurred

        PUSH
            pushes local commits to server
        Args:
            GeneralReq.user: user name for this sandbox
            GeneralReq.repo: repo name
            GeneralReq.ext_bool: creates new branch on server
        Returns:
            0: success
            errors when:
                sandbox not exists
                sandbox not running
                repo not found
                other docker errors occurred
                other mir errors occurred

        RESET: currently not available

        STATUS
            shows status of current repo
        Args:
            GeneralReq.user: user name for this sandbox
            GeneralReq.repo: repo name
        Returns:
            0: success
                GeneralResp.message: summary of current repo
            errors when:
                sandbox not exists
                sandbox not running
                repo not found
                other docker errors occurred
                other mir errors occurred
    */
    rpc data_manage_request(GeneralReq) returns (GeneralResp) {}
    // rpc view_request(GeneralReq) returns (GeneralResp) {}
} // mcs_dm

// service mcs_view
// service scm_tvt
// service mcs_auto_mining<|MERGE_RESOLUTION|>--- conflicted
+++ resolved
@@ -275,20 +275,12 @@
 }
 
 message EvaluateConfig {
-<<<<<<< HEAD
-    float iou_threshold_from = 1;
-    float iou_threshold_to = 2;
-    float iou_threshold_step = 3;
-    float conf_threshold = 4;
-    bool need_pr_curve = 5;
-=======
     // confidence threshold, 0 to 1
     float conf_thr = 1;
     // from:to:step, to value is excluded (same as python range)
     string iou_thrs_interval = 2;
     // need pr curve in evaluation result, default is false
     bool need_pr_curve = 3;
->>>>>>> c0c78dc9
 }
 
 service mir_controller_service {
