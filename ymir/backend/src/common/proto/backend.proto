syntax = "proto3";

package ymir.backend;

import "mir_command.proto";

enum MergeStrategy {
    STOP = 0;
    HOST = 1;
    GUEST = 2;
}

enum UnknownTypesStrategy {
    UTS_STOP = 0;
    UTS_IGNORE = 1;
    UTS_ADD = 2;
}

enum RequestType {
    UNKNOWN = 0;
    // CMD task
    CMD_BRANCH_DEL = 1;
    CMD_BRANCH_LIST = 2;
    CMD_BRANCH_CHECKOUT = 3;
    CMD_BRANCH_CREATE = 4;
    CMD_CLONE = 5;
    CMD_COMMIT = 6;
    CMD_FILTER = 7;
    CMD_INIT = 8;
    CMD_LOG = 9;
    CMD_MERGE = 10;
    CMD_INFERENCE = 11;
    CMD_LABEL_ADD = 12;
    CMD_LABEL_GET = 13;
    CMD_TERMINATE = 14;
    CMD_PULL_IMAGE = 16;
    CMD_GPU_INFO_GET = 17;
    CMD_SAMPLING = 18;
    CMD_EVALUATE = 19;
    CMD_REPO_CHECK = 20;
    CMD_REPO_CLEAR = 21;

    // Sandbox path operation
    USER_LIST = 101;
    USER_CREATE = 102;
    USER_REMOVE = 103;
    REPO_LIST = 104;
    REPO_CREATE = 105;
    REPO_REMOVE = 106;
    SANDBOX_VERSION = 107;

    // Long task
    TASK_CREATE = 1001;

    reserved 15;
}

message GeneralReq {
    string user_id = 1;
    string repo_id = 2;
    RequestType req_type = 3;
    string task_id = 4;
    // singleton ops arg, such as checkout rev, create branch, etc.
    string singleton_op = 5;
    // ancestor task id that initiates this task from.
    string his_task_id = 6;
    // dest branch id to store current task result.
    string dst_dataset_id = 7;
    // branches you want to concat the data from
    repeated string in_dataset_ids = 8;
    // branches you want to exclude the data from
    repeated string ex_dataset_ids = 9;
    // keyid should be included, joint with OR
    repeated int32 in_class_ids = 10;
    // keyid that expected to be exclude, joint with OR
    repeated int32 ex_class_ids = 11;
    bool force = 12;
    string commit_message = 13;
    string model_hash = 14;
    string asset_dir = 15;
    string docker_image_config = 16;
    bool check_only=18;
    string executant_name = 19;
    MergeStrategy merge_strategy = 20;
    mir.command.TaskType terminated_task_type = 21;
    oneof sampling {
        int32 sampling_count = 22;
        float sampling_rate = 23;
    }
    string task_parameters = 24;
    LabelCollection label_collection = 25;
    mir.command.EvaluateConfig evaluate_config = 26;
    string model_stage = 27;
    ReqCreateTask req_create_task = 1001;

    reserved 17;
}

message GeneralResp {
    int32 code = 1;
    string req_task_id = 2;
    string message = 3;
    repeated string ext_strs = 4;
    string hash_id = 6;
    map<int32 , string> docker_image_config = 7;
    int32 available_gpu_counts = 8;
    LabelCollection label_collection = 9;
    bool ops_ret = 10;
<<<<<<< HEAD
    string sandbox_version = 11;
    RespCMDInference detection = 1001;
    bool enable_livecode = 1002;
    mir.command.Evaluation evaluation = 1003;
=======
    RespCMDInference detection = 1000;
    bool enable_livecode = 1001;
    mir.command.Evaluation evaluation = 1002;
>>>>>>> fc97afc1

    reserved 5;
}

// base args for create task request
message ReqCreateTask {
    // task type
    mir.command.TaskType task_type = 1;
    bool no_task_monitor = 2;

    TaskReqTraining training = 101;
    TaskReqMining mining = 102;
    TaskReqImportDataset import_dataset = 103;
    TaskReqExporting exporting = 104;
    TaskReqCopyData copy = 105;
    TaskReqLabeling labeling = 106;
    TaskReqImportModel import_model = 107;
    TaskReqVisualization visualization = 108;
}

message TaskReqTraining {
    message TrainingDatasetType {
        string dataset_id = 1;
        mir.command.TvtType dataset_type = 2;
    }
    repeated TrainingDatasetType in_dataset_types = 1;
    string preprocess_config = 2;
}

message TaskReqMining {
    int32 top_k = 1;  // > 0, will keep all if set to 0.
    bool generate_annotations = 2;
}

message TaskReqImportDataset {
    // store media files
    string asset_dir = 1;
    // single pascal xml per asset, same base_filename as in asset-folder
    string pred_dir = 2;
    string gt_dir = 3;
    // strategy for unknown class types: stop, ignore or add
    UnknownTypesStrategy unknown_types_strategy = 4;
    bool clean_dirs = 5;
}

message TaskReqExporting {
    string dataset_id = 1;
    mir.command.AnnoFormat format = 2;
    string asset_dir = 3;
    string pred_dir = 4;
    string gt_dir = 5;
}

message TaskReqCopyData {
    string src_user_id = 1;
    string src_repo_id = 2;
    bool name_strategy_ignore = 3;
    bool drop_annotations = 4;
}

enum AnnotationType {
    NOT_SET = 0;
    GT = 1;
    PRED = 2;
}

message TaskReqLabeling {
    repeated string labeler_accounts = 1;
    string expert_instruction_url = 2;
    string project_name = 3;
    bool export_annotation = 4;
    AnnotationType annotation_type = 5;
}

message TaskReqImportModel {
    string model_package_path = 1;
}

message TaskReqVisualization {
    string vis_tool_id = 1;
    repeated string in_dataset_names = 2;
    float iou_thr = 3;
    float conf_thr = 4;
}

message RespCMDInference {
    /// key: image id, value: annotations of that single image
    map<string, mir.command.SingleImageAnnotations> image_annotations = 1;
};

message LabelCollection {
    repeated Label labels = 1;
}

message Label {
    int32 id = 1;
    string name = 2;
    repeated string aliases = 3;
    string create_time = 4;  // RFC 3339 date strings
    string update_time = 5;  // RFC 3339 date strings
}

service mir_controller_service {
    rpc data_manage_request(GeneralReq) returns (GeneralResp) {}
    // rpc view_request(GeneralReq) returns (GeneralResp) {}
} // mcs_dm<|MERGE_RESOLUTION|>--- conflicted
+++ resolved
@@ -106,16 +106,10 @@
     int32 available_gpu_counts = 8;
     LabelCollection label_collection = 9;
     bool ops_ret = 10;
-<<<<<<< HEAD
     string sandbox_version = 11;
-    RespCMDInference detection = 1001;
-    bool enable_livecode = 1002;
-    mir.command.Evaluation evaluation = 1003;
-=======
     RespCMDInference detection = 1000;
     bool enable_livecode = 1001;
     mir.command.Evaluation evaluation = 1002;
->>>>>>> fc97afc1
 
     reserved 5;
 }
