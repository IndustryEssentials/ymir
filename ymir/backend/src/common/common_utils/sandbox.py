from collections import defaultdict
import os
import re
import shutil
from typing import Callable, List, Dict, Set

import yaml

from id_definition.error_codes import UpdaterErrorCode
from id_definition.task_id import IDProto
from mir import version
from mir.scm.cmd import CmdScm


class SandboxError(Exception):
    def __init__(self, error_code: int, error_message: str) -> None:
        super().__init__()
        self.error_code = error_code
        self.error_message = error_message

    def __str__(self) -> str:
        return f"code: {self.error_code}, message: {self.error_message}"


def detect_sandbox_src_ver(sandbox_root: str) -> str:
    """
    detect user space versions in this sandbox

    Args:
        sandbox_root (str): root of this sandbox

    Returns:
        str: sandbox version

    Raises:
        SandboxError if labels.yaml not found, or can not be parsed as yaml;
        found no user space version or multiple user space versions.
    """
    user_to_repos = _detect_users_and_repos(sandbox_root)
    ver_to_users: Dict[str, List[str]] = defaultdict(list)
    for user_id in user_to_repos:
        user_label_file = os.path.join(sandbox_root, user_id, 'labels.yaml')
        try:
            with open(user_label_file, 'r') as f:
                user_label_dict = yaml.safe_load(f)
        except (FileNotFoundError, yaml.YAMLError) as e:
            raise SandboxError(error_code=UpdaterErrorCode.INVALID_USER_LABEL_FILE,
                               error_message=f"invalid label file: {user_label_file}") from e

        ver_to_users[user_label_dict.get('ymir_version', version.DEFAULT_YMIR_SRC_VERSION)].append(user_id)

    if len(ver_to_users) != 1:
        raise SandboxError(error_code=UpdaterErrorCode.INVALID_USER_SPACE_VERSIONS,
                           error_message=f"invalid user space versions: {ver_to_users}")

    return list(ver_to_users.keys())[0]


def update(sandbox_root: str, update_funcs: List[Callable]) -> None:
    _backup(sandbox_root)

    user_to_repos = _detect_users_and_repos(sandbox_root)
    try:
        for update_func in update_funcs:
            for user_id, repo_ids in user_to_repos.items():
                for repo_id in repo_ids:
                    update_func(mir_root=os.path.join(sandbox_root, user_id, repo_id))
    except Exception as e:
        _roll_back(sandbox_root)
        raise e

    # cleanup
    shutil.rmtree(os.path.join(sandbox_root, 'backup'))


def _backup(sandbox_root: str) -> None:
    backup_dir = os.path.join(sandbox_root, 'backup')
    os.makedirs(backup_dir, exist_ok=True)
    if os.listdir(backup_dir):
        raise SandboxError(error_code=UpdaterErrorCode.BACKUP_DIR_NOT_EMPTY,
                           error_message=f"Backup directory not empty: {backup_dir}")

    for user_id in _detect_users_and_repos(sandbox_root):
        shutil.copytree(src=os.path.join(sandbox_root, user_id), dst=os.path.join(backup_dir, user_id))


def _roll_back(sandbox_root: str) -> None:
    backup_dir = os.path.join(sandbox_root, 'backup')
    for user_id in _detect_users_and_repos(sandbox_root):
        src_user_dir = os.path.join(backup_dir, user_id)
        dst_user_dir = os.path.join(sandbox_root, user_id)
        shutil.rmtree(dst_user_dir)
<<<<<<< HEAD
        _copy_user_space(src_user_dir=src_user_dir, dst_user_dir=dst_user_dir, repo_ids=repo_ids)
    remove_backup(sandbox_root)
=======
        shutil.copytree(src_user_dir, dst_user_dir)
>>>>>>> 4bd8f0f4

    shutil.rmtree(os.path.join(sandbox_root, 'backup'))


<<<<<<< HEAD
def get_all_repo_rel_paths(sandbox_root: str) -> Set[str]:
    user_to_repos = _detect_users_and_repos(sandbox_root)
    return {os.path.join(user_id, repo_id) for user_id, repo_ids in user_to_repos.items() for repo_id in repo_ids}


def get_tags_for_repo(mir_root: str) -> List[str]:
    repo_git = CmdScm(working_dir=mir_root, scm_executable='git')
    return [tag.strip() for tag in repo_git.tag().splitlines() if tag != 'master']


=======
>>>>>>> 4bd8f0f4
def _detect_users_and_repos(sandbox_root: str) -> Dict[str, Set[str]]:
    """
    detect user and repo directories in this sandbox

    Args:
        sandbox_root (str): root of this sandbox

    Returns:
        Dict[str, Set[str]]: key: user id, value: repo ids
    """
    user_to_repos = defaultdict(set)
    for user_id in os.listdir(sandbox_root):
        match_result = re.match(f"\\d{{{IDProto.ID_LEN_USER_ID}}}", user_id)
        if not match_result:
            continue
        user_dir = os.path.join(sandbox_root, user_id)
        user_to_repos[user_id].update([
            repo_id for repo_id in os.listdir(user_dir) if re.match(f"\\d{{{IDProto.ID_LEN_REPO_ID}}}", repo_id)
            and os.path.isdir(os.path.join(user_dir, repo_id, '.git'))
        ])
    return user_to_repos<|MERGE_RESOLUTION|>--- conflicted
+++ resolved
@@ -90,20 +90,9 @@
         src_user_dir = os.path.join(backup_dir, user_id)
         dst_user_dir = os.path.join(sandbox_root, user_id)
         shutil.rmtree(dst_user_dir)
-<<<<<<< HEAD
-        _copy_user_space(src_user_dir=src_user_dir, dst_user_dir=dst_user_dir, repo_ids=repo_ids)
-    remove_backup(sandbox_root)
-=======
         shutil.copytree(src_user_dir, dst_user_dir)
->>>>>>> 4bd8f0f4
 
     shutil.rmtree(os.path.join(sandbox_root, 'backup'))
-
-
-<<<<<<< HEAD
-def get_all_repo_rel_paths(sandbox_root: str) -> Set[str]:
-    user_to_repos = _detect_users_and_repos(sandbox_root)
-    return {os.path.join(user_id, repo_id) for user_id, repo_ids in user_to_repos.items() for repo_id in repo_ids}
 
 
 def get_tags_for_repo(mir_root: str) -> List[str]:
@@ -111,8 +100,6 @@
     return [tag.strip() for tag in repo_git.tag().splitlines() if tag != 'master']
 
 
-=======
->>>>>>> 4bd8f0f4
 def _detect_users_and_repos(sandbox_root: str) -> Dict[str, Set[str]]:
     """
     detect user and repo directories in this sandbox
