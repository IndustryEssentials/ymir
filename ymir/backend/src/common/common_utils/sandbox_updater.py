--- conflicted
+++ resolved
@@ -5,21 +5,11 @@
 
 import yaml
 
-<<<<<<< HEAD
-from tools import get_model_hashes
-
 from common_utils.sandbox_util import detect_users_and_repos
 from common_utils.version import ymir_salient_version
 
 from update_1_2_2_to_1_3_0.step_updater import update_models as update_models_122_130
 from update_1_2_2_to_1_3_0.step_updater import update_repo as update_repo_122_130
-=======
-from common_utils.sandbox_util import detect_users_and_repos
-from common_utils.version import ymir_salient_version
-
-from update_1_1_0_to_1_3_0.step_updater import update_models as update_models_110_130
-from update_1_1_0_to_1_3_0.step_updater import update_repo as update_repo_110_130
->>>>>>> e1f90733
 
 
 _RepoUpdaterType = Callable[[str, str, str], None]
@@ -55,48 +45,25 @@
         raise e
 
     # cleanup
-<<<<<<< HEAD
-    shutil.rmtree(os.path.join(sandbox_root, 'backup'))
-    shutil.rmtree(os.path.join(models_root, 'backup'))
-=======
     shutil.rmtree(os.path.join(sandbox_root, 'sandbox-bk'))
     shutil.rmtree(os.path.join(sandbox_root, 'ymir-models-bk'))
->>>>>>> e1f90733
 
 
 def _backup(sandbox_root: str, models_root: str) -> None:
     # user dirs in sandbox_root
-<<<<<<< HEAD
-    sandbox_backup_dir = os.path.join(sandbox_root, 'backup')
-=======
     sandbox_backup_dir = os.path.join(sandbox_root, 'sandbox-bk')
->>>>>>> e1f90733
     os.makedirs(sandbox_backup_dir, exist_ok=False)
     for user_id in detect_users_and_repos(sandbox_root):
         shutil.copytree(src=os.path.join(sandbox_root, user_id),
                         dst=os.path.join(sandbox_backup_dir, user_id),
                         symlinks=True)
-<<<<<<< HEAD
-=======
 
     models_backup_dir = os.path.join(sandbox_root, 'ymir-models-bk')
     shutil.copytree(src=models_root, dst=models_backup_dir)
->>>>>>> e1f90733
 
-    # all models in models_root
-    models_backup_dir = os.path.join(models_root, 'backup')
-    os.makedirs(models_backup_dir, exist_ok=False)
-    for model_hash in get_model_hashes(models_root):
-        shutil.copyfile(src=os.path.join(models_root, model_hash), dst=os.path.join(models_backup_dir, model_hash))
-
-<<<<<<< HEAD
 
 def _roll_back(sandbox_root: str, models_root: str) -> None:
-    sandbox_backup_dir = os.path.join(sandbox_root, 'backup')
-=======
-def _roll_back(sandbox_root: str, models_root: str) -> None:
     sandbox_backup_dir = os.path.join(sandbox_root, 'sandbox-bk')
->>>>>>> e1f90733
     for user_id in detect_users_and_repos(sandbox_root):
         src_user_dir = os.path.join(sandbox_backup_dir, user_id)
         dst_user_dir = os.path.join(sandbox_root, user_id)
@@ -104,17 +71,8 @@
         shutil.copytree(src=src_user_dir, dst=dst_user_dir, symlinks=True)
 
     # models_root
-<<<<<<< HEAD
-    models_backup_dir = os.path.join(models_root, 'backup')
-    for model_hash in get_model_hashes(models_backup_dir):
-        model_path = os.path.join(models_root, model_hash)
-        if os.path.isfile(model_path):
-            os.remove(model_path)
-        shutil.copyfile(src=os.path.join(models_backup_dir, model_hash), dst=model_path)
-=======
     models_backup_dir = os.path.join(sandbox_root, 'ymir-models-bk')
     shutil.copytree(models_backup_dir, models_root, dirs_exist_ok=True)
->>>>>>> e1f90733
 
     shutil.rmtree(sandbox_backup_dir)
     shutil.rmtree(models_backup_dir)
@@ -125,13 +83,8 @@
     eq_src_ver = ymir_salient_version(src_ver)
     eq_dst_ver = ymir_salient_version(dst_ver)
 
-<<<<<<< HEAD
     _UPDATE_NODES: List[str] = ['1.2.2', '1.3.0']
     _UPDATE_FUNCS: List[_StepUpdaterType] = [(update_repo_122_130, update_models_122_130)]
-=======
-    _UPDATE_NODES: List[str] = ['1.1.0', '1.3.0']
-    _UPDATE_FUNCS: List[_StepUpdaterType] = [(update_repo_110_130, update_models_110_130)]
->>>>>>> e1f90733
     return _UPDATE_FUNCS[_UPDATE_NODES.index(eq_src_ver):_UPDATE_NODES.index(eq_dst_ver)]
 
 
