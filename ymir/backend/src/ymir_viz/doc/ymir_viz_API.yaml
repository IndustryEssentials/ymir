openapi: 3.0.1
info:
  title: Ymir-viz
  description: Ymir-viz
  contact:
    email: test@ymir.ai
  license:
    name: Apache 2.0
    url: "https://www.apache.org/licenses/LICENSE-2.0.html"
  version: 1.0.0
servers:
  - url: "http://xxx.com/v1"
tags:
  - name: asset
    description: Assets represent the smallest granular resources, like pictures
  - name: model
    description: Training task produces model
paths:
  "/users/{user_id}/repositories/{repo_id}/branches/{branch_id}/datasets":
    get:
      tags:
        - dataset
      summary: "get dataset info"
      description: "get dataset info"
      operationId: get_dataset_info
      parameters:
        - name: user_id
          in: path
          description: user_id
          required: true
          schema:
            type: string
        - name: repo_id
          in: path
          description: repo_id
          required: true
          schema:
            type: string
        - name: branch_id
          in: path
          description: branch_id
          required: true
          schema:
            type: string
      responses:
        "200":
          description: successful operation
          content:
            application/json:
              schema:
                $ref: "#/components/schemas/DatasetResult"
        "400":
          description: Dataset not exists
  "/users/{user_id}/repositories/{repo_id}/branches/{branch_id}/assets":
    get:
      tags:
        - asset
      summary: "get assets info from special user_id,repo_id,branch_id"
      description: "get assets info from special user_id,repo_id,branch_id, sort by asset_id"
      operationId: get_asserts_info
      parameters:
        - name: user_id
          in: path
          description: user_id
          required: true
          schema:
            type: string
        - name: repo_id
          in: path
          description: repo_id
          required: true
          schema:
            type: string
        - name: branch_id
          in: path
          description: branch_id
          required: true
          schema:
            type: string
        - name: offset
          in: query
          description: offset
          required: false
          schema:
            type: integer
            default: 0
        - name: limit
          in: query
          description: limit
          required: false
          schema:
            type: integer
            default: 20
            maximum: 100
            minimum: 0
        - name: class_id
          in: query
          description: single class id
          required: false
          schema:
            type: integer
            default: false
      responses:
        "200":
          description: successful operation
          content:
            application/json:
              schema:
                $ref: "#/components/schemas/AssetsResult"
        "400":
          description: Branch not exists
          content: {}
  "/users/{user_id}/repositories/{repo_id}/branches/{branch_id}/assets/{asset_id}":
    get:
      tags:
        - asset
      summary: "get asset_id info"
      description: ""
      operationId: get_assert_id_Info
      parameters:
        - name: user_id
          in: path
          description: user_id
          required: true
          schema:
            type: string
        - name: repo_id
          in: path
          description: repo_id
          required: true
          schema:
            type: string
        - name: branch_id
          in: path
          description: branch_id
          required: true
          schema:
            type: string
        - name: asset_id
          in: path
          description: asset_id
          required: true
          schema:
            type: string
      responses:
        "200":
          description: successful operation
          content:
            application/json:
              schema:
                $ref: "#/components/schemas/AssetMetaResult"
        "400":
          description: Branch not exists
          content: {}
  "/users/{user_id}/repositories/{repo_id}/branches/{branch_id}/models":
    get:
      tags:
        - model
      summary: "get model info"
      description: "get model info"
      operationId: get_model_info
      parameters:
        - name: user_id
          in: path
          description: user_id
          required: true
          schema:
            type: string
        - name: repo_id
          in: path
          description: repo_id
          required: true
          schema:
            type: string
        - name: branch_id
          in: path
          description: branch_id
          required: true
          schema:
            type: string
      responses:
        "200":
          description: successful operation
          content:
            application/json:
              schema:
                $ref: "#/components/schemas/ModelResult"
        "400":
          description: Task not exists
  "/users/{user_id}/repositories/{repo_id}/branches/{branch_id}/evaluations":
    get:
      tags:
        - evaluation
      summary: "get dataset evaluation result"
      description: "get dataset evaluation result"
      operationId: get_dataset_evaluations
      parameters:
        - name: user_id
          in: path
          description: user_id
          required: true
          schema:
            type: string
        - name: repo_id
          in: path
          description: repo_id
          required: true
          schema:
            type: string
        - name: branch_id
          in: path
          description: branch_id
          required: true
          schema:
            type: string
      responses:
        "200":
          description: successful operation
          content:
            application/json:
              schema:
                $ref: "#/components/schemas/DatasetEvaluationResult"
        "400":
          description: DatasetEvaluation not exists
  "/users/{user_id}/repositories/{repo_id}/branches/{branch_id}/dataset_fast_evaluation":
    get:
      tags:
        - evaluation
      summary: "evaluate dataset and get result"
      description: "evaluate dataset and get result"
      operationId: dataset_fast_evaluation
      parameters:
        - name: user_id
          in: path
          description: user_id
          required: true
          schema:
            type: string
        - name: repo_id
          in: path
          description: repo_id
          required: true
          schema:
            type: string
        - name: branch_id
          in: path
          description: branch_id
          required: true
          schema:
            type: string
        - name: conf_thr
          in: query
          description: conf_thr
          required: true
          schema:
            type: number
            maximum: 1.0
            minimum: 0.0
            example: 0.0005
        - name: iou_thr
          in: query
          description: iou_thr
          required: true
          schema:
            type: number
            maximum: 1.0
            minimum: 0.0
            example: 0.5
      responses:
        "200":
          description: successful operation
          content:
            application/json:
              schema:
                $ref: "#/components/schemas/DatasetEvaluationResult"
        "400":
          description: Dataset evaluation failed
components:
  schemas:
    AssetInfo:
      type: object
      properties:
        asset_id:
          type: string
        class_ids:
          type: array
          items:
            type: integer
            example: [2, 4]
    #        annotations:
    #          $ref: '#/components/schemas/Annotations'
    AssetsResult:
      allOf:
        - $ref: "#/components/schemas/ApiResponse"
        - type: object
          properties:
            result:
              type: object
              properties:
                elements:
                  type: array
                  items:
                    $ref: "#/components/schemas/AssetInfo"
                offset:
                  type: integer
                limit:
                  type: integer
                tatal:
                  type: integer
    AssetMetaResult:
      allOf:
        - $ref: "#/components/schemas/ApiResponse"
        - type: object
          properties:
            result:
              $ref: "#/components/schemas/AssetsMetaInfo"
    AssetsMetaInfo:
      type: object
      properties:
        annotations:
          $ref: "#/components/schemas/Annotations"
        class_ids:
          type: array
          items:
            type: integer
        metadata:
          type: object
          properties:
            asset_type:
              type: string
            width:
              type: integer
            height:
              type: integer
            image_channels:
              type: integer
            timestamp:
              type: object
              properties:
                start:
                  type: integer
      example:
        annotations:
          - box:
              x: 121
              y: 1
              w: 33
              h: 44
            class_id: 4
            score: 0.33
        class_ids:
          - 4
          - 6
        metadata:
          asset_type: pic
          width: 100
          height: 100
          image_channels: 1
          timestamp: { "start": 45645 }
    ModelResult:
      allOf:
        - $ref: "#/components/schemas/ApiResponse"
        - type: object
          properties:
            result:
              type: object
              properties:
                model_id:
                  type: string
                model_mAP:
                  type: integer
                  maximum: 1
                  minimum: 0
                  description: mean average precision of the model
                  example: 0.5
                task_parameters:
                  type: string
                executor_config:
                  type: string
    DatasetResult:
      allOf:
        - $ref: "#/components/schemas/ApiResponse"
        - type: object
          properties:
            result:
              type: object
              properties:
                total_images_cnt:
                  type: integer
                class_ids_count:
                  type: object
                  example: "{3:8, 4:2}"
                class_names_count:
                  type: object
                  example: "{'cat':8, 'dog':2}"
                ignored_labels:
                  type: object
                  example: "{'cat':8}"
                negative_info:
                  type: object
                  properties:
                    negative_images_cnt:
                      type: integer
                    project_negative_images_cnt:
                      type: integer
    DatasetEvaluationResult:
      allOf:
        - $ref: '#/components/schemas/ApiResponse'
        - type: object
          properties:
            result:
              type: object
              additionalProperties:
                type: object
                properties:
                  conf_thr:
                    type: number
                  iou_evaluations:
                    type: object
                    additionalProperties:
                      $ref: '#/components/schemas/DatasetEvaluation'
                  iou_averaged_evaluation:
                    $ref: '#/components/schemas/DatasetEvaluation'

    ApiResponse:
      type: object
      properties:
        code:
          type: integer
          format: int32
        request_id:
          type: string
        message:
          type: string
    Annotations:
      type: array
      items:
        type: object
        properties:
          box:
            type: object
            properties:
              x:
                type: integer
              y:
                type: integer
              w:
                type: integer
              h:
                type: integer
          class_id:
            type: integer
          score:
            type: integer
    DatasetEvaluation:
      type: object
      properties:
        ci_evaluations:
          type: object
          additionalProperties:
            $ref: "#/components/schemas/DatasetEvaluationElement"
        ci_averaged_evaluation:
          $ref: "#/components/schemas/DatasetEvaluationElement"
        ck_evaluations:
          type: object
          additionalProperties:
            $ref: "#/components/schemas/DatasetEvaluationCkElement"
    DatasetEvaluationCkElement:
      type: object
      properties:
        total:
          $ref: "#/components/schemas/DatasetEvaluationElement"
<<<<<<< HEAD
        sub:
=======
        ck_evaluations:
>>>>>>> f04c9196
          type: object
          additionalProperties:
            $ref: "#/components/schemas/DatasetEvaluationElement"
    DatasetEvaluationElement:
      type: object
      properties:
        ap:
          type: number
        ar:
          type: number
        tp:
          type: integer
        fp:
          type: integer
        fn:
          type: integer<|MERGE_RESOLUTION|>--- conflicted
+++ resolved
@@ -464,17 +464,13 @@
         ck_evaluations:
           type: object
           additionalProperties:
-            $ref: "#/components/schemas/DatasetEvaluationCkElement"
-    DatasetEvaluationCkElement:
+            $ref: "#/components/schemas/DatasetEvaluationTotalSubElement"
+    DatasetEvaluationTotalSubElement:
       type: object
       properties:
         total:
           $ref: "#/components/schemas/DatasetEvaluationElement"
-<<<<<<< HEAD
         sub:
-=======
-        ck_evaluations:
->>>>>>> f04c9196
           type: object
           additionalProperties:
             $ref: "#/components/schemas/DatasetEvaluationElement"
