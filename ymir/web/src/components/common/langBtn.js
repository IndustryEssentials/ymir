import { useEffect, useState } from "react"
import { setLocale, getLocale } from "umi"
import { Button } from "antd"
import { EnglishIcon, ChinaIcon } from '@/components/common/icons'

function LangBtn({ dark = false }) {
  const color = dark ? 'rgba(0, 0, 0, 0.45)' : '#fff'
  const [all] = useState([
    { value: "zh-CN", to: 'en-US', label: "English", icon: <ChinaIcon style={{ color, fontSize: 24 }} /> },
    { value: "en-US", to: 'zh-CN', label: "\u4E2D\u6587", icon: <EnglishIcon style={{ color, fontSize: 24 }} /> },
  ])

  const [currentLang, setCurrentLang] = useState(getLocale())
  const [current, setCurrent] = useState(all[0])

  useEffect(() => {
<<<<<<< HEAD
    const current = all.find(lang => lang.value === currentLang) || all[0]
=======
    const current = all.find(lang => lang.value === currentLang) || all[1]
>>>>>>> 9fb88f11
    setLocale(current.value)
    setCurrent(current)
  }, [currentLang])

    return (
      <span
        onClick={() => setCurrentLang(current.to)}
        title={current.label}
        style={{ cursor: 'pointer' }}
      >
        {current.icon}
      </span>
    )
}

export default LangBtn<|MERGE_RESOLUTION|>--- conflicted
+++ resolved
@@ -14,11 +14,7 @@
   const [current, setCurrent] = useState(all[0])
 
   useEffect(() => {
-<<<<<<< HEAD
-    const current = all.find(lang => lang.value === currentLang) || all[0]
-=======
     const current = all.find(lang => lang.value === currentLang) || all[1]
->>>>>>> 9fb88f11
     setLocale(current.value)
     setCurrent(current)
   }, [currentLang])
