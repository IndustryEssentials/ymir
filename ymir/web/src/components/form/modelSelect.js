--- conflicted
+++ resolved
@@ -3,10 +3,7 @@
 import { useEffect, useState } from 'react'
 
 import { percent } from '@/utils/number'
-<<<<<<< HEAD
-=======
 import t from '@/utils/t'
->>>>>>> da9caafc
 import useFetch from '../../hooks/useFetch'
 
 
@@ -16,14 +13,8 @@
   const [_, getModels] = useFetch('model/queryAllModels')
 
   useEffect(() => {
-<<<<<<< HEAD
-    getModels(pid)
-  }, [])
-=======
-    console.log('pid:', pid)
     pid && getModels(pid)
   }, [pid])
->>>>>>> da9caafc
 
   useEffect(() => {
     if (options.length) {
@@ -48,26 +39,15 @@
   }, [models])
 
   function generateOptions() {
-    console.log('models:', models)
     const opts = models.map(model => {
       const name = `${model.name} ${model.versionName}`
-      const map = model.map
       return {
-<<<<<<< HEAD
-        label: <span>{name} (mAP: <strong title={map}>{percent(map)}</strong></span>,
-        model,
-        value: model.id,
-        children: model.stages.map(stage => ({ 
-          label: `${name} ${stage.name}`, 
-          value: stage.id, 
-=======
         label: name,
         model,
         value: model.id,
         children: model.stages.map(stage => ({
           label: ` ${stage.name} (mAP:${percent(stage.map)}) ${stage.id === model.recommendStage ? t('common.recommend') : ''}`,
           value: stage.id,
->>>>>>> da9caafc
         })),
       }
     })
@@ -75,14 +55,6 @@
   }
 
   function labelRender(labels, options) {
-<<<<<<< HEAD
-    console.log('render: ', labels, options)
-    return labels.join('-')
-  }
-
-  return (
-    <Cascader value={value} {...resProps} onChange={onChange} options={options} displayRender={labelRender} allowClear></Cascader>
-=======
     return <span>{labels.map(label => label)}</span>
   }
 
@@ -93,7 +65,6 @@
   return (
     <Cascader value={value} {...resProps} onChange={onChange} options={options} 
     displayRender={labelRender} showCheckedStrategy={Cascader.SHOW_CHILD} showSearch={{ filter }} allowClear></Cascader>
->>>>>>> da9caafc
   )
 }
 
