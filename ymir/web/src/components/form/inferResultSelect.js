import { Button, Checkbox, Col, Form, Row, Select, Tooltip } from 'antd'
import { connect } from 'dva'
import { useCallback, useEffect, useState } from 'react'

import t from '@/utils/t'
import useFetch from '@/hooks/useFetch'
import ModelSelect from './modelSelect'
import DatasetSelect from './datasetSelect'
import { useHistory } from 'umi'

const sameConfig = (config, config2) => {
  return JSON.stringify(config2) === JSON.stringify(config)
}
const sameConfigs = (config, configs) => {
  return configs.some(item => sameConfig(item, config))
}

const ConfigSelect = ({ value, configs = [], onChange = () => { } }) => {
  const [options, setOptions] = useState([])

  useEffect(() => {
    const opts = configs.map(({ config, model }, index) => {
      const title = [...model, JSON.stringify(config)].join('\n')
      return {
        value: index,
        label: <Tooltip color={'blue'} title={title}>config{index + 1}</Tooltip>,
        config
      }
    })
    setOptions(opts)
  }, [configs])

  useEffect(() => {
    if (value) {
      change(value, options.filter(opt => value.includes(opt.value)))
    }
  }, [options])

  const change = (values) => {
    onChange(values, values.map(index => options[index]))
  }

  return <Checkbox.Group value={value} options={options} onChange={change}></Checkbox.Group>
}

const InferResultSelect = ({ pid, form, value, onChange = () => { } }) => {
  const history = useHistory()
  const [models, setModels] = useState([])
  const [datasets, setDatasets] = useState([])
  const [testingDatasets, setTestingDatasets] = useState([])
  const [selectedDatasets, setSelectedDatasets] = useState([])
  const [configs, setConfigs] = useState([])
  const [selectedConfigs, setSelectedConfigs] = useState([])
  const [inferTasks, fetchInferTask] = useFetch('task/queryInferTasks', [])
  const [fetched, setFetched] = useState(false)
  const [selectedTasks, setSelectedTasks] = useState([])
  const [tasks, setTasks] = useState([])
  const selectedStages = Form.useWatch('stage', form)

  useEffect(() => {
    setTasks(inferTasks)
    setFetched(true)
  }, [inferTasks])

  useEffect(() => {
    const stages = selectedStages?.map(([model, stage]) => stage) || []
    if (stages.length) {
      fetchInferTask({ stages })
    } else {
      setTasks([])
      setFetched(false)
    }
    setSelectedDatasets([])
    form.setFieldsValue({ dataset: undefined, config: undefined })
  }, [selectedStages])

  useEffect(() => {
    if (datasets.length === 1) {
      form.setFieldsValue({ dataset: datasets })
    }
    setConfigs([])
    form.setFieldsValue({ config: undefined })
  }, [datasets])

  useEffect(() => {
<<<<<<< HEAD
    form.setFieldsValue({ config: configs.length === 1 ? [0] : undefined })
=======
    if (configs.length === 1) {
      form.setFieldsValue({ config: [0] })
    }
>>>>>>> e1d24c1d
  }, [configs])

  useEffect(() => {
    const testingDatasets = tasks.map(({ parameters: { dataset_id } }) => dataset_id)
    const crossDatasets = testingDatasets.filter(dataset => {
      const targetTasks = tasks.filter(({ parameters: { dataset_id } }) => dataset_id === dataset)
      return selectedStages.every(([model, stage]) => targetTasks.map(({ parameters: { model_stage_id } }) => model_stage_id).includes(stage))
    })
    setDatasets([...new Set(crossDatasets)])
  }, [tasks])

  useEffect(() => {
    const configs = tasks
      .filter(({ parameters: { dataset_id } }) => (selectedDatasets ? selectedDatasets.includes(dataset_id) : true))
      .reduce((prev, { config, parameters: { model_id, model_stage_id } }) => {
        const stageName = getStageName([model_id, model_stage_id])
        return sameConfigs(config, prev.map(({ config }) => config)) ?
          prev.map(item => {
            sameConfig(item.config, config) && item.model.push(stageName)
            return item
          }) :
          [...prev, { config, model: [stageName] }]
      }, [])
    setConfigs(configs)
  }, [tasks, selectedDatasets])

  useEffect(() => {
    const selected = []
    selectedDatasets.forEach(did => {
      const dtask = tasks.filter(({ parameters: { dataset_id }, config }) => dataset_id === did)
      selectedConfigs.forEach(sconfig => {
        const ctask = dtask.find(({ config }) => sameConfig(config, sconfig))
        ctask && selected.push(ctask)
      })
    })
    setSelectedTasks(selected)
  }, [tasks, selectedConfigs])

  useEffect(() => {
    onChange({
      tasks: selectedTasks,
      models,
      datasets: testingDatasets,
    })
  }, [selectedTasks])

  function getStageName([model, stage]) {
    const m = models.find(md => md.id === model)
    let s = {}
    if (m) {
      s = m.stages.find(sg => sg.id === stage)
    }
    return m && s ? `${m.name} ${m.versionName} ${s.name}` : ''
  }

  function modelChange(values, options = []) {
    // setSelectedStages(values)
    setModels(options.map(([opt]) => opt?.model))
  }

  function datasetChange(values, options = []) {
    setSelectedDatasets(values)
    setTestingDatasets(options.map(({ dataset }) => dataset))
  }

  function configChange(values, options = []) {
    setSelectedConfigs(options.map((opt) => opt ? opt.config : null))
  }

  const filterDatasets = useCallback((all) => {
    return all.filter(({ id }) => datasets.includes(id))
  }, [datasets])

  const goInfer = useCallback(() => {
    const mids = selectedStages.map(String).join('|')
    const query = selectedStages.length ? `?mid=${mids}` : ''
    history.push(`/home/project/${pid}/inference${query}`)
  }, [selectedStages])

  const renderInferBtn = <div className={fetched && !datasets.length ? 'error' : ''} style={{ lineHeight: '32px' }}>
    {t('task.infer.diagnose.tip')}
    <Button size='small' onClick={goInfer}>{t('common.action.infer')}</Button>
  </div>

  return (
    <>
      <Form.Item name='stage' label={t('model.diagnose.label.model')} rules={[{ required: true }, { type: 'array', max: 5 }]} extra={renderInferBtn}>
        <ModelSelect pid={pid} multiple onChange={modelChange} />
      </Form.Item>
      <Form.Item name='dataset' hidden={!datasets.length} label={t('model.diagnose.label.testing_dataset')} rules={[{ required: true }, { type: 'array', max: 5 }]}>
        <DatasetSelect pid={pid} mode='multiple' filters={filterDatasets} onChange={datasetChange} />
      </Form.Item>
      <Form.Item name='config' hidden={!configs.length} label={t('model.diagnose.label.config')} rules={[{ required: true }, { type: 'array', max: 5 }]}>
        <ConfigSelect configs={configs} onChange={configChange} />
      </Form.Item>
    </>
  )
}

const props = (state) => {
  return {
    allModels: state.model.allModels,
  }
}

export default connect(props, null)(InferResultSelect)<|MERGE_RESOLUTION|>--- conflicted
+++ resolved
@@ -83,13 +83,7 @@
   }, [datasets])
 
   useEffect(() => {
-<<<<<<< HEAD
     form.setFieldsValue({ config: configs.length === 1 ? [0] : undefined })
-=======
-    if (configs.length === 1) {
-      form.setFieldsValue({ config: [0] })
-    }
->>>>>>> e1d24c1d
   }, [configs])
 
   useEffect(() => {
