--- conflicted
+++ resolved
@@ -44,11 +44,7 @@
     durationLabel: calDuration(data.related_task.duration, getLocale()),
     task: data.related_task,
     hidden: !data.is_visible,
-<<<<<<< HEAD
-    stages: data.related_stages || [{ id: 1345, name: 'test stage 01', map: 0.87, }, { id: 1346, name: 'test stage 02', map: 0.76 },],
-=======
     stages: data.related_stages || [],
     recommendStage: data.recommended_stage || 0,
->>>>>>> da9caafc
   }
 }