--- conflicted
+++ resolved
@@ -42,15 +42,9 @@
     keywords: Object.keys(data.keywords || {}),
     keywordCount: data.keyword_count || 0,
     keywordsCount: data.keywords || {},
-<<<<<<< HEAD
     nagetiveCount: negative_images_cnt,
     projectNagetiveCount: project_negative_images_cnt,
-    ignoredKeywords: data.ignored_keywords || [],
-=======
-    nagetiveCount: negative_images_cnt || 0,
-    projectNagetiveCount: project_negative_images_cnt || 0,
     ignoredKeywords: Object.keys(data.ignored_keywords || {}),
->>>>>>> 64b089f7
     hash: data.hash,
     state: data.result_state,
     createTime: format(data.create_datetime),
