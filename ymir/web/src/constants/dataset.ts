--- conflicted
+++ resolved
@@ -6,15 +6,6 @@
   READY = 1,
   VALID = 2,
   INVALID = 3,
-}
-
-/**
- * interation version name
- * @param version interation version
- * @returns 
- */
-function getInterationVersion (version: number) {
-  return `V${version}`
 }
 
 export function transferDatasetGroup (data: OriginDatasetGroup) {
@@ -29,16 +20,10 @@
 
 export function transferDataset (data: OriginDataset): Dataset {
   return {
-    projectId: data.project_id,
-    groupId: data.group_id,
     id: data.id,
     groupId: data.dataset_group_id,
     projectId: data.project_id,
     name: data.name,
-<<<<<<< HEAD
-    version: getInterationVersion(data.version),
-    keywords: data.keywords,
-=======
     version: data.version_num || 0,
     versionName: getInterationVersion(data.version_num),
     assetCount: data.asset_count || 0,
@@ -46,7 +31,6 @@
     keywordCount: data.keyword_count || 0,
     ignoredKeywords: data.ignored_keywords || [],
     hash: data.hash,
->>>>>>> 4146b59d
     state: data.state,
     createTime: format(data.create_datetime),
     updateTime: format(data.update_datetime),
