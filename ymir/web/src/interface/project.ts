--- conflicted
+++ resolved
@@ -7,26 +7,15 @@
   keywords: Array<string>,
   targetMap: number,
   targetDataset: number,
-<<<<<<< HEAD
   targetIteration: number,
-  trainSet: Dataset,
-  testSet: Dataset,
-  miningSet: Dataset,
-=======
-  targetInteration: number,
   trainSet?: DatasetGroup,
   testSet?: Dataset,
   miningSet?: Dataset,
->>>>>>> bb03f5e2
   setCount: number,
   modelCount: number,
   miningStrategy: number,
   chunkSize?: number,
-<<<<<<< HEAD
-  currentIteration?: number,
-=======
-  currentInteration?: Interation,
->>>>>>> bb03f5e2
+  currentIteration?: Iteration,
   createTime: string,
   updateTime: string,
   description?: string,
@@ -34,74 +23,13 @@
 
 export interface Iteration {
   id: number,
-<<<<<<< HEAD
   name?: string,
   round: number,
-  current: number,
-  trainSet?: Dataset,
-  trainUpdateSet: Dataset,
-  miningSet?: Dataset,
-  miningResult?: Dataset,
-  labelSet?: Dataset,
-=======
-  name: string,
-  version: number,
-  currentStep: number,
   currentStage: number,
-  iterationRound: number,
   trainSet?: DatasetId,
   trainUpdateSet: DatasetId,
   miningSet?: DatasetId,
   miningResult?: DatasetId,
   labelSet?: DatasetId,
->>>>>>> bb03f5e2
   model?: number,
-}
-export interface originIteration {
-  id: number,
-<<<<<<< HEAD
-  name?: string,
-  iteration_round?: number,
-  current_stage?: number,
-  mining_input_dataset_id?: Dataset,
-  mining_output_dataset_id?: Dataset,
-  label_output_dataset_id?: Dataset,
-  training_input_dataset_id?: Dataset,
-  training_output_model_id?: Dataset,
-  previous_training_dataset_id?: number,
-=======
-  name: string,
-  version: number,
-  current_step: number,
-  current_stage: number,
-  iteration_round: number,
-  train_set: DatasetId,
-  train_update_result: DatasetId,
-  mining_set?: DatasetId,
-  mining_result?: DatasetId,
-  label_set?: DatasetId,
-  model?: number,
->>>>>>> bb03f5e2
-}
-
-export interface originProject {
-  id: number,
-  name: string,
-  training_keywords: Array<string>,
-  train_set: Dataset,
-  test_set: Dataset,
-  mining_set: Dataset,
-  dataset_count: number,
-  model_count: number,
-  mining_strategy: number,
-  chunk_size: number,
-  current_iteration?: originIteration,
-  create_datetime: string,
-  update_datetime: string,
-  description: string 
-  training_type: number,
-  iteration_target: number,
-  map_target: number,
-  training_dataset_count_target: number,
-  current_iteration_id: number,
 }