--- conflicted
+++ resolved
@@ -122,7 +122,7 @@
   }
 
   const addBtn = (
-    <Space className={s.actions}>
+    <Space className="actions">
       <Button className={s.addBtn} type="primary" onClick={() => history.push('/home/project/add')} icon={<AddIcon />}>{t('project.new.label')}</Button>
       <Button className={s.addBtn} type="primary" onClick={() => addExample()} icon={<AddIcon />}>{t('project.new.example.label')}</Button>
     </Space>
@@ -202,17 +202,6 @@
 
   return (
     <div className={s.projectContent}>
-<<<<<<< HEAD
-      <Space className='actions'>{addBtn}</Space>
-      <Card>
-        {searchPanel}
-        <ConfigProvider renderEmpty={() => <ProjectEmpty addExample={addExample} />}>
-        <List
-          className='list'
-          dataSource={projects}
-          renderItem={renderItem}
-        />
-=======
       {addBtn}
       <Card className={s.listContainer}>
         {searchPanel}
@@ -222,7 +211,6 @@
             dataSource={projects}
             renderItem={renderItem}
           />
->>>>>>> ca3a818c
         </ConfigProvider>
         <Pagination className= 'pager' onChange={pageChange}
           defaultCurrent={1} defaultPageSize={query.limit} total={total}
