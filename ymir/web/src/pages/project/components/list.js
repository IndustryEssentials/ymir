--- conflicted
+++ resolved
@@ -115,11 +115,7 @@
           <span className={s.name}><Link to={`/home/project/detail/${item.id}`}>{item.name}</Link></span>
           <span className={s.titleItem}><span className={s.titleLabel}>{t('project.train_classes')}:</span><span className={s.titleContent}>{item.keywords.join(',')}</span></span>
           <span className={s.titleItem}><span className={s.titleLabel}>{t('project.target.map')}:</span><span className={s.titleContent}>{item?.targetMap}</span></span>
-<<<<<<< HEAD
-          <span className={s.titleItem}><span className={s.titleLabel}>{t('project.iteration.current')}:</span><span className={s.titleContent}>{item?.currentIteration}</span></span>
-=======
-          <span className={s.titleItem}><span className={s.titleLabel}>{t('project.interation.current')}:</span><span className={s.titleContent}>{item?.currentInteration?.currentStage}</span></span>
->>>>>>> bb03f5e2
+          <span className={s.titleItem}><span className={s.titleLabel}>{t('project.iteration.current')}:</span><span className={s.titleContent}>{item?.currentInteration?.currentStage}</span></span>
         </Space>
       </Col>
       <Col>{more(item)}</Col>
@@ -139,13 +135,8 @@
           <div className={s.sets}>{item.trainSet?.name}/{item.testSet?.name}/{item.miningSet?.name}</div>
         </Col>
         <Col span={6} className={s.stats}>
-<<<<<<< HEAD
           <div className={s.contentLabel}>{t('project.iteration.number')}</div>
-          <div className={s.contentContent}>{item?.currentIteration}</div>
-=======
-          <div className={s.contentLabel}>{t('project.interation.number')}</div>
-          <div className={s.contentContent}>{item?.currentInteration?.iterationRound}/{item?.targetInteration}</div>
->>>>>>> bb03f5e2
+          <div className={s.contentContent}>{item?.currentIteration?.iterationRound}/{item?.targetIteration}</div>
         </Col>
       </Row>
       <Row>
