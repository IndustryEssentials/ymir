import React, { useEffect, useRef, useState } from "react"
import useFetch from '@/hooks/useFetch'
import ReactJson from 'react-json-view'
import { Button, Form, Input, Row, Col, Space, Table, Popover } from 'antd'
import { SyncOutlined } from "@ant-design/icons"
import { SearchIcon, EyeOnIcon, DeleteIcon } from "@/components/common/icons"

import t from "@/utils/t"
import s from './visualization.less'
import { formLayout } from "@/config/antd"
import Panel from "@/components/form/panel"
import Tip from "@/components/form/tip"
import Actions from "@/components/table/actions"
import InferResultSelect from "@/components/form/inferResultSelect"
import Del from './components/del'

const initQuery = {
  name: "",
  offset: 0,
  limit: 10,
}

function Visualization({ pid, project }) {
  const [createForm] = Form.useForm()
  const [queryForm] = Form.useForm()
  const [settingsVisible, setSettingsVisible] = useState(true)
  const [createResult, createVisualization] = useFetch('visualization/createVisualization')
  const [{ items, total }, fetchSource] = useFetch('visualization/getVisualizations', { items: [], total: 0 })
  const [modelStages, fetchModelStages] = useFetch('model/batchModelStages', [])
  const [datasets, fetchDatasets] = useFetch('dataset/batchDatasets', [])
  const [tableSource, setTableSource] = useState([])
  const [query, setQuery] = useState(initQuery)
  const delRef = useRef(null)
  const [taskIds, setTaskIds] = useState([])
  const inferRef = useRef(null)

  useEffect(() => {
    getData()
  }, [query, createResult])

  useEffect(() => {
    setTableData(items)
    fetchBatchData(items)
  }, [items])


  useEffect(() => {
    const source = tableSource?.map(item => {
      return {
        ...item,
        modelStages: modelStages?.length && modelStages?.filter(stage => item.modelStageIds.includes(stage.id)) || [],
        datasets: datasets?.length && datasets?.filter(dataset => item.datasetIds.includes(dataset.id)) || []
      }
    })
    setTableSource(source)
  }, [modelStages, datasets])

  async function getData() {
    let params = {
      ...query,
    }
    if (query.name) {
      params.name = query.name.toLowerCase()
    }
    fetchSource(params)
  }

  function setTableData(items) {
    const source = items.map(item => {
      const itemSatgeIds = item.tasks.map(task => task?.parameters?.model_stage_id)
      const itemDatasetIds = item.tasks.map(task => task?.parameters?.dataset_id)
      return {
        ...item,
        modelStageIds: itemSatgeIds,
        datasetIds: itemDatasetIds,
      }
    })
    setTableSource(source)
  }

<<<<<<< HEAD
  function fetchBatchData(items) {
    const stageIds = [...new Set(items.map(item => item.tasks.map(task => task?.parameters?.model_stage_id)).flat())]
    const datasetIds = [...new Set(items.map(item => item.tasks.map(task => task?.parameters?.dataset_id)).flat())]
=======
  function fetchBatchData(items){
    const stageIds = [...new Set(items.map(item => item.tasks.map(task => task?.parameters?.model_stage_id)).flat())].filter(id => id)
    const datasetIds = [...new Set(items.map(item => item.tasks.map(task => task?.parameters?.dataset_id)).flat())].filter(id => id)
>>>>>>> c83f82fa
    stageIds?.length && fetchModelStages(stageIds)
    datasetIds?.length && fetchDatasets(datasetIds)
  }

  function InferResultChange(tasks) {
    setTaskIds(tasks.map(task => task.id))
  }

  const onFinish = async () => {
    const params = {
      taskIds,
    }
    createVisualization(params)
  }

  function onFinishFailed(errorInfo) {
    console.log("Failed:", errorInfo)
  }

  function showTitle(str) {
    return <strong>{t(str)}</strong>
  }

  function getModelNames(stages = []) {
    return stages.map(stage => `${stage.modelName} ${stage.name}`)
  }

  function getDatasetNames(datasets = []) {
    return datasets.map(dataset => `${dataset.name} ${dataset.versionName}`)
  }

  function renderName(names) {
    return renderPop(names.toString(), (<div>{names.map(name => <>{name}<br /></>)}</div>), 300)
  }

  const columns = [
    {
      title: showTitle('visualization.column.model'),
      dataIndex: "modelStages",
      ellipsis: true,
      render: (modelStages) => {
        const modelNames = getModelNames(modelStages)
        return renderName(modelNames)
      },
    },
    {
      title: showTitle('visualization.column.dataset'),
      dataIndex: "datasets",
      ellipsis: true,
      render: (datasets) => {
        const datasetNames = getDatasetNames(datasets)
        return renderName(datasetNames)
      },
    },
    {
      title: showTitle('model.diagnose.label.config'),
      dataIndex: "tasks",
      render: (tasks) => {
        return tasks.map(({ config }, index) => {
          const rlabel = `config${index + 1} `
          return <span key={rlabel}>{config ? renderPop(rlabel, (<ReactJson src={config} name={false} />)) : rlabel}</span>
        })
      },
    },
    {
      title: showTitle("visualization.column.create_time"),
      dataIndex: "createTime",
      sorter: true,
      sortDirections: ['descend', 'ascend'],
      defaultSortOrder: 'descend',
      width: 180,
    },
    {
      title: showTitle("visualization.column.action"),
      dataIndex: "id",
      render: (text, record) => <Actions menus={actionMenus(record)} />,
      align: "center",
      width: 300,
    },
  ]

  function renderPop(label, content = {}) {
    return <Popover content={content} >
      <span>{label}</span>
    </Popover>
  }

  const actionMenus = (record) => {
    const { id, tid } = record
    const menus = [
      {
        key: "view",
        label: t("common.view"),
        onclick: () => window.open(`/fiftyone/app/?tid=${tid}`, '_blank'),
        icon: <EyeOnIcon />,
      },
      {
        key: "del",
        label: t("common.del"),
        onclick: () => del(id),
        icon: <DeleteIcon />,
      },
    ]
    return menus
  }

  const del = (id, name) => {
    delRef.current.del(id, name)
  }

  const delOk = (id) => {
    getData()
  }

  const pageChange = ({ current, pageSize }, filters, sorters) => {
    const is_desc = sorters.order !== 'ascend'
    const sortColumn = sorters.field === 'createTime' ? 'create_datetime' : undefined
    const limit = pageSize
    const offset = (current - 1) * pageSize
    setQuery(old => ({
      ...old,
      limit,
      offset,
      order_by: sorters.column ? sortColumn : 'id',
      is_desc
    }))
  }

  const search = (values) => {
    const name = values.name
    if (typeof name === 'undefined') {
      setQuery((old) => ({
        ...old,
        ...values,
        offset: initQuery.offset,
      }))
    } else {
      setTimeout(() => {
        if (name === queryForm.getFieldValue('name')) {
          setQuery((old) => ({
            ...old,
            name,
            offset: initQuery.offset,
          }))
        }
      }, 1000)
    }
  }

  const reset = () => {
    createForm.resetFields();
  }

  return (
    <div className={s.wrapper}>
      <div className={s.container}>
        <Form
          name='createForm'
          className={s.form}
          form={createForm}
          colon={false}
          layout='horizontal'
          labelAlign='left'
          onFinish={onFinish}
          onFinishFailed={onFinishFailed}
        >
          <Tip hidden={true}>
            <InferResultSelect pid={pid} form={createForm} onChange={({ tasks }) => InferResultChange(tasks)} />
          </Tip>
          <Tip hidden={true}>
            <Form.Item wrapperCol={{ offset: 8 }}>
              <Space size={20} style={{ display: 'flex' }}>
                <Form.Item name='submitBtn'>
                  <Button type="primary" size="large" htmlType="submit">
                    {t('common.confirm')}
                  </Button>
                </Form.Item>
                <Form.Item name='backBtn'>
                  <Button size="large" onClick={() => reset()}>
                    {t('common.cancel')}
                  </Button>
                </Form.Item>
              </Space>
            </Form.Item>
          </Tip>
        </Form>
        <Panel label={t('visualization.records.title')} visible={settingsVisible} setVisible={() => setSettingsVisible(!settingsVisible)}>
          <div className={s.tableContainer}>
            <div className={`search ${s.search}`}>
              <Form
                name='queryForm'
                form={queryForm}
                labelCol={{ flex: '120px' }}
                onValuesChange={search}
                colon={false}
              >
                <Row>
                  <Col className={s.queryColumn} span={12}>
                    <Form.Item name="name" label={t("visualization.query.name")}>
                      <Input placeholder={t("visualization.form.name.placeholder")} style={{ width: '80%' }} allowClear suffix={<SearchIcon />} />
                    </Form.Item>
                  </Col>
                </Row>
              </Form>
            </div>
            <Row>
              <Col flex={1}>
              </Col>
              <Col>
                <Button
                  type='text'
                  icon={<SyncOutlined style={{ color: 'rgba(0, 0, 0, 0.45)' }} />}
                  title={'Refresh'}
                  onClick={() => getData()}
                ></Button>
              </Col>
            </Row>
            <Table
              align='center'
              dataSource={tableSource}
              onChange={pageChange}
              rowKey={(record) => record.id}
              rowClassName={(record, index) => index % 2 === 0 ? '' : 'oddRow'}
              pagination={{
                showQuickJumper: true,
                showSizeChanger: true,
                total: total,
                defaultPageSize: query.limit,
                showTotal: (total) => t("keyword.pager.total.label", { total }),
                defaultCurrent: 1,
              }}
              columns={columns}
            />
          </div>
        </Panel>
        <Del ref={delRef} ok={delOk} />
      </div>
    </div >
  )
}

export default Visualization<|MERGE_RESOLUTION|>--- conflicted
+++ resolved
@@ -78,15 +78,9 @@
     setTableSource(source)
   }
 
-<<<<<<< HEAD
-  function fetchBatchData(items) {
-    const stageIds = [...new Set(items.map(item => item.tasks.map(task => task?.parameters?.model_stage_id)).flat())]
-    const datasetIds = [...new Set(items.map(item => item.tasks.map(task => task?.parameters?.dataset_id)).flat())]
-=======
   function fetchBatchData(items){
     const stageIds = [...new Set(items.map(item => item.tasks.map(task => task?.parameters?.model_stage_id)).flat())].filter(id => id)
     const datasetIds = [...new Set(items.map(item => item.tasks.map(task => task?.parameters?.dataset_id)).flat())].filter(id => id)
->>>>>>> c83f82fa
     stageIds?.length && fetchModelStages(stageIds)
     datasetIds?.length && fetchDatasets(datasetIds)
   }
