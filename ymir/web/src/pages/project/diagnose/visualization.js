--- conflicted
+++ resolved
@@ -78,7 +78,7 @@
     setTableSource(source)
   }
 
-  function fetchBatchData(items){
+  function fetchBatchData(items) {
     const stageIds = [...new Set(items.map(item => item.tasks.map(task => task?.parameters?.model_stage_id)).flat())].filter(id => id)
     const datasetIds = [...new Set(items.map(item => item.tasks.map(task => task?.parameters?.dataset_id)).flat())].filter(id => id)
     stageIds?.length && fetchModelStages(stageIds)
@@ -236,105 +236,25 @@
 
   return (
     <div className={s.wrapper}>
-<<<<<<< HEAD
-       <div className={s.container}>
-          <Form
-            name='createForm'
-            className={s.form}
-            form={createForm}
-            labelCol={{ span: 4, offset: 2 }}
-            wrapperCol={{ span: 10 }}
-            layout='horizontal'
-            labelAlign={'left'}
-            colon={false}
-          >
-              <InferResultSelect pid={pid} form={createForm} onChange={({ tasks }) => InferResultChange(tasks)} onFinish={onFinish} onFinishFailed={onFinishFailed}/>
-            
-              <Form.Item label={t('model.diagnose.form.confidence')} name='conf_thr'>
-                  <InputNumber step={0.0005} min={0.0005} max={0.9995} />
-                </Form.Item>
-                <Form.Item label={'IOU'} name='iou_thr'>
-                  <Slider min={0.25} max={0.95} step={0.05} marks={{ 0.25: '0.25', 0.5: '0.5', 0.95: '0.95' }} />
-                </Form.Item>
-            <Tip hidden={true}>
-              <Form.Item wrapperCol={{ offset: 8 }}>
-                <Space size={20} style={{display: 'flex'}}>
-                  <Form.Item name='submitBtn'>
-                    <Button type="primary" size="large" htmlType="submit">
-                      {t('common.confirm')}
-                    </Button>
-                  </Form.Item>
-                  <Form.Item name='backBtn'>
-                    <Button size="large" onClick={() => reset()}>
-                      {t('common.cancel')}
-                    </Button>
-                  </Form.Item>
-                </Space>
-              </Form.Item>
-            </Tip>
-          </Form>
-          <Panel label={t('visualization.records.title')} visible={settingsVisible} setVisible={() => setSettingsVisible(!settingsVisible)}>
-            <div className={s.tableContainer}>
-              <div className={`search ${s.search}`}>
-                <Form
-                  name='queryForm'
-                  form={queryForm}
-                  labelCol={{ flex: '120px' }}
-                  onValuesChange={search}
-                  colon={false}
-                >
-                  <Row>
-                    <Col className={s.queryColumn} span={12}>
-                      <Form.Item name="name" label={t("visualization.query.name")}>
-                        <Input placeholder={t("visualization.form.name.placeholder")} style={{ width: '80%' }} allowClear suffix={<SearchIcon />} />
-                      </Form.Item>
-                    </Col>
-                  </Row>
-                </Form>
-              </div>
-              <Row>
-                <Col flex={1}>
-                </Col>
-                <Col>
-                  <Button
-                    type='text'
-                    icon={<SyncOutlined style={{ color: 'rgba(0, 0, 0, 0.45)' }} />}
-                    title={'Refresh'}
-                    onClick={() => getData()}
-                  ></Button>
-                </Col>
-              </Row>
-              <Table 
-                align='center'
-                dataSource={tableSource}
-                onChange={pageChange}
-                rowKey={(record) => record.id}
-                rowClassName={(record, index) => index % 2 === 0 ? '' : 'oddRow'}
-                pagination={{
-                  showQuickJumper: true,
-                  showSizeChanger: true,
-                  total: total,
-                  defaultPageSize: query.limit,
-                  showTotal: (total) => t("keyword.pager.total.label", { total }),
-                  defaultCurrent: 1,
-                }}
-                columns={columns}
-              />
-=======
       <div className={s.container}>
         <Form
           name='createForm'
           className={s.form}
           form={createForm}
+          labelCol={{ span: 4, offset: 2 }}
+          wrapperCol={{ span: 10 }}
+          layout='horizontal'
+          labelAlign={'left'}
           colon={false}
-          layout='horizontal'
-          labelAlign='left'
-          onFinish={onFinish}
-          onFinishFailed={onFinishFailed}
         >
-          <Tip hidden={true}>
-            <InferResultSelect pid={pid} form={createForm} onChange={({ tasks }) => InferResultChange(tasks)} />
-          </Tip>
+          <InferResultSelect pid={pid} form={createForm} onChange={({ tasks }) => InferResultChange(tasks)} onFinish={onFinish} onFinishFailed={onFinishFailed} />
+
+          <Form.Item label={t('model.diagnose.form.confidence')} name='conf_thr'>
+            <InputNumber step={0.0005} min={0.0005} max={0.9995} />
+          </Form.Item>
+          <Form.Item label={'IOU'} name='iou_thr'>
+            <Slider min={0.25} max={0.95} step={0.05} marks={{ 0.25: '0.25', 0.5: '0.5', 0.95: '0.95' }} />
+          </Form.Item>
           <Tip hidden={true}>
             <Form.Item wrapperCol={{ offset: 8 }}>
               <Space size={20} style={{ display: 'flex' }}>
@@ -370,7 +290,6 @@
                   </Col>
                 </Row>
               </Form>
->>>>>>> 6054108b
             </div>
             <Row>
               <Col flex={1}>
