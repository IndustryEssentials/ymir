import React, { useCallback, useEffect, useState } from "react"
import { Card, Col, Popover, Row, Space } from "antd"
import { useLocation, useParams, connect, Link, useHistory } from "umi"

import t from "@/utils/t"
import { getStageLabel, tabs } from '@/constants/project'
import Breadcrumbs from "@/components/common/breadcrumb"
import Iteration from './components/iteration'
import Datasets from '@/components/dataset/list'
import Models from '@/components/model/list'

import s from "./detail.less"
import Prepare from "./components/prepare"
import KeywordRates from "@/components/dataset/keywordRates"
<<<<<<< HEAD
import { EyeOffIcon } from "../../components/common/icons"
=======
import { EditIcon, SearchEyeIcon } from "../../components/common/icons"


const tabsTitle = [
  { tab: t('project.tab.set.title'), key: 'set', },
  { tab: t('project.tab.model.title'), key: 'model', },
]
>>>>>>> 65908b4f

function ProjectDetail(func) {
  const history = useHistory()
  const location = useLocation()
  const { id } = useParams()
  const [iterations, setIterations] = useState([])
  const [group, setGroup] = useState(0)
  const [project, setProject] = useState({})
  const [active, setActive] = useState(tabs[0].key)
  const content = {
    [tabs[0].key]: <Datasets pid={id} project={project} group={group} iterations={iterations} />,
    [tabs[1].key]: <Models pid={id} project={project} group={group} iterations={iterations} />
  }

  useEffect(() => {
    id && fetchProject(true)
    id && fetchIterations(id)
  }, [id])

  useEffect(() => {
    const locationHash = location.hash.replace(/^#/, '')
    const [tabKey, gid] = (locationHash || '').split('_')
    setGroup(gid)
    setActive(tabKey || tabs[0].key)
  }, [location.hash])

  async function fetchProject(force) {
    const result = await func.getProject(id, force)
    if (result) {
      setProject(result)
    }
  }
  const fresh = useCallback(() => {
    fetchProject(true)
  }, [])

  function tabChange(key) {
    history.push(`#${key}`)
  }

  async function fetchIterations(pid) {
    const iterations = await func.getIterations(pid)
    if (iterations) {
      setIterations(iterations)
    }
  }

  function renderProjectDatasetLabel() {
    const getDsName = (ds = {}) => ds.name ? (ds.name + ' ' + (ds.versionName || '')) : ''
    const maps = [
      { label: 'project.add.form.training.set', name: getDsName(project.trainSet) },
      { dataset: project.testSet, label: 'project.add.form.test.set', name: getDsName(project.testSet) },
      { dataset: project.miningSet, label: 'project.add.form.mining.set', name: getDsName(project.miningSet) },
    ]

    return maps.map(({ name, label, dataset }) => {
      const rlabel = <span>{t(label)}: {name}</span>
      return <Col key={label} className={s.ellipsis} span={8} title={name}>
        {dataset ? renderPop(rlabel, dataset) : rlabel}
      </Col>
    })
  }


  function renderPop(label, dataset = {}) {
    dataset.project = project
    const content = <KeywordRates dataset={dataset} progressWidth={0.4}></KeywordRates>
    return <Popover content={content} overlayInnerStyle={{ minWidth: 500 }}>
      <span>{label}</span>
    </Popover>
  }

  return (
    <div className={s.projectDetail}>
      <Breadcrumbs />
      <div className={s.header}>
        <Row>
          <Col flex={1}>
            <Space className={s.detailPanel}>
              <span className={s.name}>{project.name}</span>
              <span className={s.iterationInfo}>
                {t('project.detail.info.iteration', {
                  stageLabel: <span className={s.orange}>{t(getStageLabel(project.currentStage, project.round))}</span>,
                  current: <span className={s.orange}>{project.round}</span>,
                  target: <span className={s.orange}>{project.targetIteration}</span>
                })}
              </span>
              <span>{t('project.train_classes')}: <span className={s.black}>{project?.keywords?.join(',')}</span></span>
              {project.targetMap ? <span>{t('project.target.map')}: <span className={s.target}>{project.targetMap}%</span></span> : null}
              {project.targetDataset ? <span>{t('project.target.dataset')}: <span className={s.target}>{project.targetDataset}</span></span> : null}
              {project.description ? <span>{t('project.detail.desc')}: {project.description}</span> : null}
            </Space>
          </Col>
          <Col>
            <Space>
<<<<<<< HEAD
              <Link to={`/home/project/add/${id}`}>{t('project.settings.title')}</Link>
              <Link to={`/home/project/iterations/${id}`}>{t('breadcrumbs.project.iterations')}</Link>
              <Link to={`/home/project/hidden/${id}`}><EyeOffIcon />{t('common.hidden.list')}</Link>
=======
              <Link to={`/home/project/add/${id}`}><EditIcon />{t('project.settings.title')}</Link>
              <Link to={`/home/project/iterations/${id}`}><SearchEyeIcon />{t('breadcrumbs.project.iterations')}</Link>
>>>>>>> 65908b4f
            </Space>
          </Col>
        </Row>
        {project.round > 0 ?
          <Iteration project={project} iterations={iterations} fresh={fresh} /> : <Prepare project={project} iterations={iterations} fresh={fresh} />}
        <Row className={s.setsPanel} gutter={20} align='middle' style={{ textAlign: 'center' }}>
          {renderProjectDatasetLabel()}
        </Row>
      </div>
<<<<<<< HEAD
      <Card tabList={tabs.map(tab => ({ ...tab, tab: t(tab.tab) }))} activeTabKey={active} onTabChange={tabChange}
=======
      <Card tabList={tabsTitle} activeTabKey={active} onTabChange={tabChange} className={s.noShadow}
>>>>>>> 65908b4f
        style={{ margin: '-20px -5vw 0', background: 'transparent' }}
        headStyle={{ padding: '0 5vw', background: '#fff', marginBottom: '10px' }}
        bodyStyle={{ padding: '0 5vw' }}>
        {content[active]}
      </Card>
    </div>
  )
}


const actions = (dispatch) => {
  return {
    getProject(id, force) {
      return dispatch({
        type: 'project/getProject',
        payload: { id, force },
      })
    },
    getIterations(id) {
      return dispatch({
        type: 'iteration/getIterations',
        payload: { id, },
      })
    },
  }
}

export default connect(null, actions)(ProjectDetail)<|MERGE_RESOLUTION|>--- conflicted
+++ resolved
@@ -12,17 +12,7 @@
 import s from "./detail.less"
 import Prepare from "./components/prepare"
 import KeywordRates from "@/components/dataset/keywordRates"
-<<<<<<< HEAD
-import { EyeOffIcon } from "../../components/common/icons"
-=======
 import { EditIcon, SearchEyeIcon } from "../../components/common/icons"
-
-
-const tabsTitle = [
-  { tab: t('project.tab.set.title'), key: 'set', },
-  { tab: t('project.tab.model.title'), key: 'model', },
-]
->>>>>>> 65908b4f
 
 function ProjectDetail(func) {
   const history = useHistory()
@@ -118,14 +108,9 @@
           </Col>
           <Col>
             <Space>
-<<<<<<< HEAD
-              <Link to={`/home/project/add/${id}`}>{t('project.settings.title')}</Link>
-              <Link to={`/home/project/iterations/${id}`}>{t('breadcrumbs.project.iterations')}</Link>
-              <Link to={`/home/project/hidden/${id}`}><EyeOffIcon />{t('common.hidden.list')}</Link>
-=======
               <Link to={`/home/project/add/${id}`}><EditIcon />{t('project.settings.title')}</Link>
               <Link to={`/home/project/iterations/${id}`}><SearchEyeIcon />{t('breadcrumbs.project.iterations')}</Link>
->>>>>>> 65908b4f
+              <Link to={`/home/project/hidden/${id}`}><EyeOffIcon />{t('common.hidden.list')}</Link>
             </Space>
           </Col>
         </Row>
@@ -135,11 +120,7 @@
           {renderProjectDatasetLabel()}
         </Row>
       </div>
-<<<<<<< HEAD
-      <Card tabList={tabs.map(tab => ({ ...tab, tab: t(tab.tab) }))} activeTabKey={active} onTabChange={tabChange}
-=======
-      <Card tabList={tabsTitle} activeTabKey={active} onTabChange={tabChange} className={s.noShadow}
->>>>>>> 65908b4f
+      <Card tabList={tabs.map(tab => ({ ...tab, tab: t(tab.tab) }))} activeTabKey={active} onTabChange={tabChange} className={s.noShadow}
         style={{ margin: '-20px -5vw 0', background: 'transparent' }}
         headStyle={{ padding: '0 5vw', background: '#fff', marginBottom: '10px' }}
         bodyStyle={{ padding: '0 5vw' }}>
