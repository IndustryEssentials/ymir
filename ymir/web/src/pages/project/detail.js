--- conflicted
+++ resolved
@@ -108,14 +108,9 @@
           </Col>
           <Col>
             <Space>
-<<<<<<< HEAD
-              <Link to={`/home/project/add/${id}`}><EditIcon />{t('project.settings.title')}</Link>
-              <Link to={`/home/project/iterations/${id}`}><SearchEyeIcon />{t('breadcrumbs.project.iterations')}</Link>
-              <Link to={`/home/project/hidden/${id}`}><EyeOffIcon />{t('common.hidden.list')}</Link>
-=======
               <Link to={`/home/project/add/${id}`}><EditIcon /><span>{t('project.settings.title')}</span></Link>
               <Link to={`/home/project/iterations/${id}`}><SearchEyeIcon /><span>{t('breadcrumbs.project.iterations')}</span></Link>
->>>>>>> d76efd0f
+              <Link to={`/home/project/hidden/${id}`}><EyeOffIcon /><span>{t('common.hidden.list')}</span></Link>
             </Space>
           </Col>
         </Row>
