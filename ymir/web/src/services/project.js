import request from "@/utils/request"

/** project service */
/**
 *
 * @param {array[number]} id
 * @returns
 */
export function getProject(id) {
  return request.get(`projects/${id}`)
}

export function getInterations(id) {
  return request.get(`projects/${id}/interations`)
}

/**
 * @param {*} params
 * { name, offset = 0, limit = 10 }
 * @returns
 */
export function getProjects({ name, offset = 0, limit = 0 }) {
  return request.get("projects/", { params: { name, offset, limit } })
}

/**
 * delete project
 * @param {number} id
 * @returns
 */
export function delProject(id) {
  return request({
    method: "delete",
    url: `/projects/${id}`,
  })
}

/**
 * create a project
 * @param {object} project
 * {
 *   {string}  name
 *   {string}  [description]
<<<<<<< HEAD
 *   {number}  strategy
 *   {number}  [chunk_size]
 *   {number}  type
=======
>>>>>>> 4146b59d
 *   {number}  [target_iteration]
 *   {number}  [target_map]
 *   {number}  [target_dataset]
 *   {array<string>}  keywords
 * }
 * @returns
 */
export function createProject({
  name,
  description,
<<<<<<< HEAD
  strategy,
  chunk_size,
  type,
=======
>>>>>>> 4146b59d
  target_iteration,
  target_map,
  target_dataset,
  keywords,
}) {
  return request.post("/projects/", {
    name,
    description,
<<<<<<< HEAD
    mining_strategy: strategy,
    chunk_size,
    training_type: type,
=======
    training_type: 1,
>>>>>>> 4146b59d
    iteration_target: target_iteration,
    map_target: target_map,
    training_dataset_count_target: target_dataset,
    training_keywords: keywords,
  })
}

/**
 * update project
 * @param {number} id 
 * @param {object} params 
 * {
 * {string}    description
 * {number}    iteration_target
 * {array<string>}    keywords
 * {number}    map_target
 * {string}    name
 * {number}    training_dataset_count_target
 * {number}    type
 * }
 * @returns 
 */
export function updateProject(id, params) {
  return request({
    method: "patch",
    url: `/projects/${id}`,
    data: params,
  })
}<|MERGE_RESOLUTION|>--- conflicted
+++ resolved
@@ -41,12 +41,6 @@
  * {
  *   {string}  name
  *   {string}  [description]
-<<<<<<< HEAD
- *   {number}  strategy
- *   {number}  [chunk_size]
- *   {number}  type
-=======
->>>>>>> 4146b59d
  *   {number}  [target_iteration]
  *   {number}  [target_map]
  *   {number}  [target_dataset]
@@ -57,12 +51,6 @@
 export function createProject({
   name,
   description,
-<<<<<<< HEAD
-  strategy,
-  chunk_size,
-  type,
-=======
->>>>>>> 4146b59d
   target_iteration,
   target_map,
   target_dataset,
@@ -71,13 +59,7 @@
   return request.post("/projects/", {
     name,
     description,
-<<<<<<< HEAD
-    mining_strategy: strategy,
-    chunk_size,
-    training_type: type,
-=======
     training_type: 1,
->>>>>>> 4146b59d
     iteration_target: target_iteration,
     map_target: target_map,
     training_dataset_count_target: target_dataset,
