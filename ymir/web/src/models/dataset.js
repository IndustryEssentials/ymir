import { 
  getDatasetGroups, getDatasetByGroup,  queryDatasets, getDataset, batchDatasets,
  getAssetsOfDataset, getAsset, delDataset, createDataset, updateDataset, getInternalDataset,
} from "@/services/dataset"
import { getStats } from "../services/common"
import { isFinalState } from '@/constants/task'
<<<<<<< HEAD
import { transferDataset, } from '@/constants/dataset'
=======
import { transferDatasetGroup, transferDatasetVersion } from '@/constants/dataset'
>>>>>>> 4146b59d

const initQuery = { name: "", type: "", time: 0, offset: 0, limit: 20 }

export default {
  namespace: "dataset",
  state: {
    query: initQuery,
    datasets: { items: [], total: 0, },
    versions: {},
    dataset: {},
    assets: { items: [], total: 0, },
    asset: { annotations: [], },
    allDatasets: [],
    publicDatasets: [],
  },
  effects: {
    *getDatasetGroups({ payload }, { call, put }) {
      const { pid, query } = payload
      const { code, result } = yield call(getDatasetGroups, pid, query)
      if (code === 0) {
      const groups = result.items.map(item => transferDatasetGroup(item))
      const payload = { items: groups, total: result.total }
        yield put({
          type: "UPDATE_DATASETS",
          payload,
        })
        return payload
      }
    },
    *batchDatasets({ payload }, { call, put }) {
      const { code, result } = yield call(batchDatasets, payload)
      if (code === 0) {
        return result
      }
    },
    *getDataset({ payload }, { call, put }) {
      const { code, result } = yield call(getDataset, payload)
      if (code === 0) {
        yield put({
          type: "UPDATE_DATASET",
          payload: result,
        })
        return result
      }
    },
<<<<<<< HEAD
    *getDatasetByGroup({ payload }, { select, call, put }) {
      const gid = payload
      const versions = yield select(({ dataset }) => dataset.versions)
      if (versions[gid]) {
        return versions[gid]
=======
    *getDatasetVersions({ payload }, { select, call, put }) {
      const { gid, force } = payload
      if (!force) {
        const versions = yield select(({ dataset }) => dataset.versions)
        if (versions[gid]) {
          return versions[gid]
        }
>>>>>>> 4146b59d
      }
      const { code, result } = yield call(getDatasetByGroup, gid)
      if (code === 0) {
        const vss = result.datasets.map(item => transferDatasetVersion(item))
        const vs = { id: gid, versions: vss, }
        yield put({
          type: "UPDATE_VERSIONS",
          payload: vs,
        })
        return vs
      }
    },
    *queryDatasets({ payload }, { select, call, put }) {
      const { code, result } = yield call(queryDatasets, payload)
      if (code === 0) {
        console.log('query datset: ', result)
        return { items: result.items.map(ds => transferDataset(ds)), total: result.total }
      }
    },
    *queryAllDatasets({ payload }, { select, call, put }) {
      const pid = payload
      const dss = yield put.resolve({ type: 'queryDatasets', payload: { project_id: pid, limit: 10000 }})
      if (dss) {
        yield put({
          type: "UPDATE_ALL_DATASETS",
          payload: dss.items,
        })
      }
    },
    *getAssetsOfDataset({ payload }, { call, put }) {
      const { code, result } = yield call(getAssetsOfDataset, payload)
      if (code === 0) {
        yield put({
          type: "UPDATE_ASSETS",
          payload: result,
        })
        return result
      }
    },
    *getAsset({ payload }, { call, put }) {
      const { code, result } = yield call(getAsset, payload.id, payload.hash)
      if (code === 0) {
        yield put({
          type: "UPDATE_ASSET",
          payload: result,
        })
        return result
      }
    },
    *delDataset({ payload }, { call, put }) {
      const { code, result } = yield call(delDataset, payload)
      if (code === 0) {
        return result
      }
    },
    *createDataset({ payload }, { call, put }) {
      const { code, result } = yield call(createDataset, payload)
      if (code === 0) {
        return result
      }
    },
    *updateDataset({ payload }, { call, put }) {
      const { id, name } = payload
      const { code, result } = yield call(updateDataset, id, name)
      if (code === 0) {
        return result
      }
    },
    *getInternalDataset({ payload }, { call, put }) {
      const { code, result } = yield call(getInternalDataset, payload)
      if (code === 0) {
        yield put({
          type: "UPDATE_PUBLICDATASETS",
          payload: result,
        })
        return result
      }
    },
    *updateDatasets({ payload }, { put, select }) {
      const datasets = yield select(state => state.dataset.datasets)
      const updateList = payload || {}
      const result = datasets.items.map(dataset => {
        const updateItem = updateList[dataset.hash]
        if (updateItem) {
          dataset.state = updateItem.state
          dataset.progress = updateItem.percent * 100
          if (isFinalState(updateItem.state)) {
            dataset.forceUpdate = true
          }
        }
        return dataset
      })
      yield put({
        type: 'UPDATE_DATASETS',
        payload: { items: result, total: datasets.total },
      })
    },
    *getHotDatasets({ payload }, { call, put }) {
      const { code, result } = yield call(getStats, { ...payload, q: 'ds' })
      let datasets = []
      if (code === 0) {
        const refs = {}
        const ids = result.map(item => {
          refs[item[0]] = item[1]
          return item[0]
        })
        if (ids.length) {
          const datasetsObj = yield put.resolve({ type: 'batchDatasets', payload: ids })
          if (datasetsObj) {
            datasets = datasetsObj.map(dataset => {
              dataset.count = refs[dataset.id]
              return dataset
            })
          }
        }
      }
      return datasets
    },
    *updateQuery({ payload = {} }, { put, select }) {
      const query = yield select(({ task }) => task.query)
      yield put({
        type: 'UPDATE_QUERY',
        payload: {
          ...query,
          ...payload,
          offset: query.offset === payload.offset ? initQuery.offset : payload.offset,
        }
      })
    },
    *resetQuery({}, { put }) {
      yield put({
        type: 'UPDATE_QUERY',
        payload: initQuery,
      })
    },
  },
  reducers: {
    UPDATE_DATASETS(state, { payload }) {
      return {
        ...state,
        datasets: payload
      }
    },
    UPDATE_ALL_DATASETS(state, { payload }) {
      return {
        ...state,
        allDatasets: payload
      }
    },
    UPDATE_VERSIONS(state, { payload }) {
      const { id, versions } = payload
      const vs = state.versions 
      vs[id] = versions
      return {
        ...state,
        versions: vs,
      }
    },
    UPDATE_DATASET(state, { payload }) {
      return {
        ...state,
        dataset: payload
      }
    },
    UPDATE_ASSETS(state, { payload }) {
      return {
        ...state,
        assets: payload
      }
    },
    UPDATE_ASSET(state, { payload }) {
      return {
        ...state,
        asset: payload
      }
    },
    UPDATE_PUBLICDATASETS(state, { payload }) {
      return {
        ...state,
        publicDatasets: payload
      }
    },
    UPDATE_QUERY(state, { payload }) {
      return {
        ...state,
        query: payload,
      }
    },
  },
}<|MERGE_RESOLUTION|>--- conflicted
+++ resolved
@@ -4,11 +4,7 @@
 } from "@/services/dataset"
 import { getStats } from "../services/common"
 import { isFinalState } from '@/constants/task'
-<<<<<<< HEAD
-import { transferDataset, } from '@/constants/dataset'
-=======
 import { transferDatasetGroup, transferDatasetVersion } from '@/constants/dataset'
->>>>>>> 4146b59d
 
 const initQuery = { name: "", type: "", time: 0, offset: 0, limit: 20 }
 
@@ -54,13 +50,6 @@
         return result
       }
     },
-<<<<<<< HEAD
-    *getDatasetByGroup({ payload }, { select, call, put }) {
-      const gid = payload
-      const versions = yield select(({ dataset }) => dataset.versions)
-      if (versions[gid]) {
-        return versions[gid]
-=======
     *getDatasetVersions({ payload }, { select, call, put }) {
       const { gid, force } = payload
       if (!force) {
@@ -68,7 +57,6 @@
         if (versions[gid]) {
           return versions[gid]
         }
->>>>>>> 4146b59d
       }
       const { code, result } = yield call(getDatasetByGroup, gid)
       if (code === 0) {
