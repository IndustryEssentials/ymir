--- conflicted
+++ resolved
@@ -1,16 +1,10 @@
 import { getSocket } from '../services/socket'
 
 const pageMaps = [
-<<<<<<< HEAD
-  { path: '/home/project/', method: 'task/updateTasks' },
-  { path: '/home/task/detail/\\d+', method: 'task/updateTaskState' },
-  { path: '/home/dataset', method: 'dataset/updateDatasets' },
-=======
   { path: '/home/project/detail/\\d+', method: 'dataset/updateDatasets' },
   { path: '/home/project/detail/\\d+', method: 'model/updateModels' },
   { path: '/home/model/detail/\\d+', method: 'model/updateModelState' },
   { path: '/home/dataset/detail/\\d+', method: 'dataset/updateDatasetState' },
->>>>>>> 4c938edd
 ]
 
 export default {
