--- conflicted
+++ resolved
@@ -10,12 +10,7 @@
   verify,
 } from "@/services/model"
 import { getStats } from "../services/common"
-<<<<<<< HEAD
-import { transferModel } from '@/constants/model'
-
-=======
 import { transferModelGroup, transferModelVersion } from '@/constants/model'
->>>>>>> 4146b59d
 
 const initQuery = {
   name: "",
