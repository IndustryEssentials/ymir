--- conflicted
+++ resolved
@@ -1,36 +1,4 @@
 import trans from './trans'
-<<<<<<< HEAD
-import common from "./modules/common"
-import dataset from "./modules/dataset"
-import errors from "./modules/errors"
-import login from "./modules/login"
-import model from "./modules/model"
-import routeTitle from "./modules/routeTitle"
-import signup from "./modules/signup"
-import task from "./modules/task"
-import breadcrumbs from "./modules/breadcrumbs"
-import portal from "./modules/portal"
-import keyword from './modules/keyword'
-import user from './modules/user'
-import image from './modules/image'
-
-const lang = {
-  ...common,
-  ...routeTitle,
-  ...breadcrumbs,
-  ...portal,
-  ...login,
-  ...signup,
-  ...dataset,
-  ...model,
-  ...task,
-  ...errors,
-  ...keyword,
-  ...user,
-  ...image,
-}
-=======
 import lang from './langModules'
 
->>>>>>> a094d77b
 export default trans(lang, 'cn')