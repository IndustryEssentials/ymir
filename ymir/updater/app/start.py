import logging
import os
import shutil
import sys
from types import ModuleType
from typing import Callable, Dict, Set, Tuple

import errors as update_errors
from common_utils import sandbox
from mir.version import YMIR_VERSION

import update_1_1_0_to_1_3_0.step_updater



def _get_update_steps(src_ver: str) -> Tuple[ModuleType, ...]:
    _UPDATE_STEPS: Dict[Tuple[str, str], Tuple[ModuleType, ...]] = {
        ('1.1.0', '1.3.0'): (update_1_1_0_to_1_3_0.step_updater, ),
    }
    return _UPDATE_STEPS.get((src_ver, YMIR_VERSION), None)


def _exc_update_steps(update_steps: Tuple[ModuleType, ...], sandbox_root: str) -> None:
    for step_module in update_steps:
        step_func: Callable = getattr(step_module, 'update_all')
        step_func(sandbox_root)


<<<<<<< HEAD
def _backup(sandbox_root: str) -> str:
    backup_dir = os.path.join(sandbox_root, 'backup')
    os.makedirs(backup_dir, exist_ok=True)
    if os.listdir(backup_dir):
        raise update_errors.BackupDirNotEmpty()

    user_to_repos = sandbox.detect_users_and_repos(sandbox_root)
    for user_id, repo_ids in user_to_repos.items():
        src_user_dir = os.path.join(sandbox_root, user_id)
        dst_user_dir = os.path.join(backup_dir, user_id)
        _copy_user_space(src_user_dir=src_user_dir, dst_user_dir=dst_user_dir, repo_ids=repo_ids)

    return backup_dir


def _roll_back(backup_dir: str, sandbox_root: str) -> None:
    user_to_repos = sandbox.detect_users_and_repos(sandbox_root)
    for user_id, repo_ids in user_to_repos.items():
        logging.info(f"rolling back: {user_to_repos}")
        src_user_dir = os.path.join(backup_dir, user_id)
        dst_user_dir = os.path.join(sandbox_root, user_id)
        shutil.rmtree(dst_user_dir)
        _copy_user_space(src_user_dir=src_user_dir, dst_user_dir=dst_user_dir, repo_ids=repo_ids)


def _copy_user_space(src_user_dir: str, dst_user_dir: str, repo_ids: Set[str]) -> None:
    os.makedirs(dst_user_dir, exist_ok=True)
    shutil.copy(src=os.path.join(src_user_dir, 'labels.yaml'), dst=os.path.join(dst_user_dir, 'labels.yaml'))
    for repo_id in repo_ids:
        shutil.copytree(src=os.path.join(src_user_dir, repo_id), dst=os.path.join(dst_user_dir, repo_id))


=======
>>>>>>> 2e56cc6f
def main() -> int:
    if os.environ['EXPECTED_YMIR_VERSION'] != YMIR_VERSION:
        raise update_errors.EnvVersionNotMatch()

    sandbox_root = os.environ['BACKEND_SANDBOX_ROOT']
    src_ver = sandbox.detect_sandbox_src_ver(sandbox_root)
    update_steps = _get_update_steps(src_ver)
    if not update_steps:
        raise update_errors.SandboxVersionNotSupported(sandbox_version=src_ver)

    sandbox.backup(sandbox_root)
    try:
        _exc_update_steps(update_steps=update_steps, sandbox_root=sandbox_root)
    except Exception as e:
<<<<<<< HEAD
        logging.info(f"step updater exception: {e}")
        _roll_back(backup_dir=backup_dir, sandbox_root=sandbox_root)
        shutil.rmtree(backup_dir)
=======
        sandbox.roll_back(sandbox_root)
>>>>>>> 2e56cc6f
        raise e

    # cleanup
    sandbox.remove_backup(sandbox_root)

    return 0


if __name__ == '__main__':
    logging.basicConfig(stream=sys.stdout,
                        format='%(levelname)-8s: [%(asctime)s]: %(message)s',
                        datefmt='%Y%m%d-%H:%M:%S',
                        level=logging.DEBUG)
    sys.exit(main())<|MERGE_RESOLUTION|>--- conflicted
+++ resolved
@@ -26,41 +26,6 @@
         step_func(sandbox_root)
 
 
-<<<<<<< HEAD
-def _backup(sandbox_root: str) -> str:
-    backup_dir = os.path.join(sandbox_root, 'backup')
-    os.makedirs(backup_dir, exist_ok=True)
-    if os.listdir(backup_dir):
-        raise update_errors.BackupDirNotEmpty()
-
-    user_to_repos = sandbox.detect_users_and_repos(sandbox_root)
-    for user_id, repo_ids in user_to_repos.items():
-        src_user_dir = os.path.join(sandbox_root, user_id)
-        dst_user_dir = os.path.join(backup_dir, user_id)
-        _copy_user_space(src_user_dir=src_user_dir, dst_user_dir=dst_user_dir, repo_ids=repo_ids)
-
-    return backup_dir
-
-
-def _roll_back(backup_dir: str, sandbox_root: str) -> None:
-    user_to_repos = sandbox.detect_users_and_repos(sandbox_root)
-    for user_id, repo_ids in user_to_repos.items():
-        logging.info(f"rolling back: {user_to_repos}")
-        src_user_dir = os.path.join(backup_dir, user_id)
-        dst_user_dir = os.path.join(sandbox_root, user_id)
-        shutil.rmtree(dst_user_dir)
-        _copy_user_space(src_user_dir=src_user_dir, dst_user_dir=dst_user_dir, repo_ids=repo_ids)
-
-
-def _copy_user_space(src_user_dir: str, dst_user_dir: str, repo_ids: Set[str]) -> None:
-    os.makedirs(dst_user_dir, exist_ok=True)
-    shutil.copy(src=os.path.join(src_user_dir, 'labels.yaml'), dst=os.path.join(dst_user_dir, 'labels.yaml'))
-    for repo_id in repo_ids:
-        shutil.copytree(src=os.path.join(src_user_dir, repo_id), dst=os.path.join(dst_user_dir, repo_id))
-
-
-=======
->>>>>>> 2e56cc6f
 def main() -> int:
     if os.environ['EXPECTED_YMIR_VERSION'] != YMIR_VERSION:
         raise update_errors.EnvVersionNotMatch()
@@ -75,13 +40,7 @@
     try:
         _exc_update_steps(update_steps=update_steps, sandbox_root=sandbox_root)
     except Exception as e:
-<<<<<<< HEAD
-        logging.info(f"step updater exception: {e}")
-        _roll_back(backup_dir=backup_dir, sandbox_root=sandbox_root)
-        shutil.rmtree(backup_dir)
-=======
         sandbox.roll_back(sandbox_root)
->>>>>>> 2e56cc6f
         raise e
 
     # cleanup
