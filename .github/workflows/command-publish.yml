# This workflow will upload a Python Package using Twine when a release is created
# For more information see: https://help.github.com/en/actions/language-and-framework-guides/using-python-with-github-actions#publishing-to-package-registries

# This workflow uses actions that are not certified by GitHub.
# They are provided by a third-party and are governed by
# separate terms of service, privacy policy, and support
# documentation.

name: Upload Python Package

on:
  push:
    tags:
<<<<<<< HEAD
      - 'command-[0-9]+.[0-9]+.[0-9]+'
      - 'command-[0-9]+.[0-9]+.[0-9]+.[0-9]+'
=======
      - command-[0-9]+.[0-9]+.[0-9]+
>>>>>>> 42e5e65f

jobs:
  command-publish:

    runs-on: ubuntu-latest

    steps:
    - uses: actions/checkout@v2
    - name: Set up Python
      uses: actions/setup-python@v2
      with:
        python-version: '3.x'
    - name: Install dependencies
      run: |
        python -m pip install --upgrade pip
        pip install setuptools wheel twine
      working-directory: ymir/command
    - name: Build and publish
      env:
        TWINE_USERNAME: ${{ secrets.PYPI_USERNAME }}
        TWINE_PASSWORD: ${{ secrets.PYPI_PASSWORD }}
      run: |
        python setup.py sdist bdist_wheel
        twine upload dist/*
      working-directory: ymir/command<|MERGE_RESOLUTION|>--- conflicted
+++ resolved
@@ -11,12 +11,7 @@
 on:
   push:
     tags:
-<<<<<<< HEAD
-      - 'command-[0-9]+.[0-9]+.[0-9]+'
-      - 'command-[0-9]+.[0-9]+.[0-9]+.[0-9]+'
-=======
       - command-[0-9]+.[0-9]+.[0-9]+
->>>>>>> 42e5e65f
 
 jobs:
   command-publish:
