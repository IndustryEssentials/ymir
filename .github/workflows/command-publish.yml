--- conflicted
+++ resolved
@@ -11,12 +11,7 @@
 on:
   push:
     tags:
-<<<<<<< HEAD
-      - 'command-[0-9]+.[0-9]+.[0-9]+'
-      - 'command-[0-9]+.[0-9]+.[0-9]+.[0-9]+'
-=======
       - command-[0-9]+.[0-9]+.[0-9]+
->>>>>>> 7a6baee7
 
 jobs:
   command-publish:
