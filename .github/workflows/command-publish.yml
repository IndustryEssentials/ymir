--- conflicted
+++ resolved
@@ -11,12 +11,7 @@
 on:
   push:
     tags:
-<<<<<<< HEAD
-      - 'command-[0-9]+.[0-9]+.[0-9]+'
-      - 'command-[0-9]+.[0-9]+.[0-9]+.[0-9]+'
-=======
       - command-[0-9]+.[0-9]+.[0-9]+
->>>>>>> 4f54e071
 
 jobs:
   command-publish:
