--- conflicted
+++ resolved
@@ -1,11 +1,7 @@
 version: "3.3"
 services:
   labelstudio:
-<<<<<<< HEAD
-    image: heartexlabs/label-studio:v1.5.0
-=======
     image: heartexlabs/label-studio:1.6.0
->>>>>>> 7bed384f
     env_file:
       - .env
     ports:
