from setuptools import setup, find_packages


<<<<<<< HEAD
__version__ = '1.3.0.1018'
=======
__version__ = '2.0.0.1019'
>>>>>>> b29d0199

requirements = []
with open('requirements.txt') as f:
    for line in f.read().splitlines():
        requirements.append(line)

setup(
    name='ymir-exc',
    version=__version__,
    python_requires=">=3.7",
    install_requires=requirements,
    author_email="contact.viesc@gmail.com",
    description="ymir executor SDK: SDK for develop ymir training, mining and infer docker images",
    url="https://github.com/IndustryEssentials/ymir",
    packages=find_packages(exclude=["*tests*"]),
    include_package_data=True,
)<|MERGE_RESOLUTION|>--- conflicted
+++ resolved
@@ -1,11 +1,7 @@
 from setuptools import setup, find_packages
 
 
-<<<<<<< HEAD
-__version__ = '1.3.0.1018'
-=======
 __version__ = '2.0.0.1019'
->>>>>>> b29d0199
 
 requirements = []
 with open('requirements.txt') as f:
