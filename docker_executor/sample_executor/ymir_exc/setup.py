--- conflicted
+++ resolved
@@ -11,11 +11,7 @@
 setup(
     name='ymir-exc',
     version=__version__,
-<<<<<<< HEAD
     python_requires=">=3.7",
-=======
-    python_requires=">=3.6",
->>>>>>> 6b12a98a
     install_requires=requirements,
     author_email="contact.viesc@gmail.com",
     description="ymir executor SDK: SDK for develop ymir training, mining and infer docker images",
